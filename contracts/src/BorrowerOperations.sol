--- conflicted
+++ resolved
@@ -37,7 +37,6 @@
 
     struct LocalVariables_adjustTrove {
         uint256 price;
-        bool isRecoveryMode;
         uint256 oldICR;
         uint256 newICR;
         uint256 newTCR;
@@ -161,15 +160,11 @@
         LocalVariables_openTrove memory vars;
 
         vars.price = priceFeed.fetchPrice();
-        bool isRecoveryMode = _checkRecoveryMode(vars.price);
 
         // --- Checks ---
 
-<<<<<<< HEAD
-=======
         _requireNotBelowCriticalThreshold(vars.price);
 
->>>>>>> 234f7612
         _requireValidAnnualInterestRate(_annualInterestRate);
 
         uint256 troveId = uint256(keccak256(abi.encode(_owner, _ownerIndex)));
@@ -185,19 +180,9 @@
         // ICR is based on the entire debt, i.e. the requested Bold amount + upfront interest + Bold gas comp.
         vars.ICR = LiquityMath._computeCR(_ETHAmount, vars.entireDebt, vars.price);
 
-<<<<<<< HEAD
-        if (isRecoveryMode) {
-            _requireICRisAboveCCR(vars.ICR);
-        } else {
-            _requireICRisAboveMCR(vars.ICR);
-            uint256 newTCR = _getNewTCRFromTroveChange(_ETHAmount, true, vars.recordedDebt, true, vars.price); // bools: coll increase, debt increase
-            _requireNewTCRisAboveCCR(newTCR);
-        }
-=======
         _requireICRisAboveMCR(vars.ICR);
-        uint256 newTCR = _getNewTCRFromTroveChange(_ETHAmount, true, vars.compositeDebt, true, vars.price); // bools: coll increase, debt increase
+        uint256 newTCR = _getNewTCRFromTroveChange(_ETHAmount, true, vars.recordedDebt, true, vars.price); // bools: coll increase, debt increase
         _requireNewTCRisAboveCCR(newTCR);
->>>>>>> 234f7612
 
         // --- Effects & interactions ---
 
@@ -355,15 +340,10 @@
         LocalVariables_adjustTrove memory vars;
 
         vars.price = priceFeed.fetchPrice();
-        vars.isRecoveryMode = _checkRecoveryMode(vars.price);
+        bool isBelowCriticalThreshold = _checkBelowCriticalThreshold(vars.price);
 
         // --- Checks ---
 
-<<<<<<< HEAD
-=======
-        bool isBelowCriticalThreshold = _checkBelowCriticalThreshold(vars.price);
-
->>>>>>> 234f7612
         if (_isCollIncrease) {
             _requireNonZeroCollChange(_collChange);
         }
@@ -417,13 +397,9 @@
         vars.newICR = LiquityMath._computeCR(vars.newEntireColl, vars.newEntireDebt, vars.price);
 
         // Check the adjustment satisfies all conditions for the current system mode
-<<<<<<< HEAD
-        _requireValidAdjustmentInCurrentMode(_collChange, _isCollIncrease, _boldChange, _isDebtIncrease, vars);
-=======
         _requireValidAdjustmentInCurrentMode(
             isBelowCriticalThreshold, _collChange, _isCollIncrease, _boldChange, _isDebtIncrease, vars
         );
->>>>>>> 234f7612
 
         // --- Effects and interactions ---
 
@@ -679,10 +655,7 @@
     }
 
     function _requireValidAdjustmentInCurrentMode(
-<<<<<<< HEAD
-=======
         bool _isBelowCriticalThreshold,
->>>>>>> 234f7612
         uint256 _collChange,
         bool _isCollIncrease,
         uint256 _boldChange,
@@ -700,20 +673,11 @@
         * - The new ICR is above MCR
         * - The adjustment won't pull the TCR below CCR
         */
-<<<<<<< HEAD
-        if (_vars.isRecoveryMode) {
-            _requireNoCollWithdrawal(_collChange, _isCollIncrease);
-            if (_isDebtIncrease) {
-                _requireICRisAboveCCR(_vars.newICR);
-                _requireNewICRisAboveOldICR(_vars.newICR, _vars.oldICR);
-            }
-=======
         if (_isBelowCriticalThreshold) {
             _requireNoBorrowing(_isDebtIncrease);
             _requireDebtRepaymentGeCollWithdrawal(
                 _collChange, _isCollIncrease, _boldChange, _isDebtIncrease, _vars.price
             );
->>>>>>> 234f7612
         } else {
             // if Normal Mode
             _requireICRisAboveMCR(_vars.newICR);
