--- conflicted
+++ resolved
@@ -906,13 +906,9 @@
                 string.concat('"boldToken":"', address(deployed.boldToken).toHexString(), '",'),
                 string.concat('"hintHelpers":"', address(deployed.hintHelpers).toHexString(), '",'),
                 string.concat('"multiTroveGetter":"', address(deployed.multiTroveGetter).toHexString(), '",'),
-<<<<<<< HEAD
+                string.concat('"exchangeHelpers":"', address(deployed.exchangeHelpers).toHexString(), '",'),
                 string.concat('"branches":[', branches.join(","), "],"),
                 string.concat('"governance":', _governanceManifest, '" ') // no comma
-=======
-                string.concat('"exchangeHelpers":"', address(deployed.exchangeHelpers).toHexString(), '",'),
-                string.concat('"branches":[', branches.join(","), "]") // no comma
->>>>>>> ec32ca2f
             ),
             "}"
         );
