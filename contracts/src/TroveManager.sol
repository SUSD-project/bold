// SPDX-License-Identifier: MIT

pragma solidity 0.8.18;

import "openzeppelin-contracts/contracts/token/ERC721/ERC721.sol";

import "./Interfaces/ITroveManager.sol";
import "./Interfaces/IStabilityPool.sol";
import "./Interfaces/ICollSurplusPool.sol";
import "./Interfaces/IBoldToken.sol";
import "./Interfaces/ISortedTroves.sol";
import "./Dependencies/LiquityBase.sol";
import "./Dependencies/Ownable.sol";

// import "forge-std/console2.sol";

contract TroveManager is ERC721, LiquityBase, Ownable, ITroveManager {
    string public constant NAME = "TroveManager"; // TODO
    string public constant SYMBOL = "Lv2T"; // TODO

    // --- Connected contract declarations ---

    address public borrowerOperationsAddress;
    IStabilityPool public override stabilityPool;
    address gasPoolAddress;
    ICollSurplusPool collSurplusPool;
    IBoldToken public override boldToken;
    // A doubly linked list of Troves, sorted by their sorted by their collateral ratios
    ISortedTroves public sortedTroves;
    address public collateralRegistryAddress;

    // --- Data structures ---

<<<<<<< HEAD
=======
    // Minimum collateral ratio for individual troves
    uint256 public immutable MCR;
    // Liquidation penalty for troves offset to the SP
    uint256 public immutable LIQUIDATION_PENALTY_SP;
    // Liquidation penalty for troves redistributed
    uint256 public immutable LIQUIDATION_PENALTY_REDISTRIBUTION;

    uint256 public constant SECONDS_IN_ONE_YEAR = 31536000; // 60 * 60 * 24 * 365,
    uint256 public constant STALE_TROVE_DURATION = 7776000; // 90 days: 60*60*24*90 = 7776000

>>>>>>> 87571b75
    enum Status {
        nonExistent,
        active,
        closedByOwner,
        closedByLiquidation,
        closedByRedemption,
        unredeemable
    }

    // Store the necessary trove for a trove
    struct Trove {
        uint256 debt;
        uint256 coll;
        uint256 stake;
        Status status;
        uint128 arrayIndex;
        uint64 lastDebtUpdateTime;
        uint256 annualInterestRate;
        uint256 upfrontInterest;
    }
    // TODO: optimize this struct packing for gas reduction, which may break v1 tests that assume a certain order of properties

    mapping(uint256 => Trove) public Troves;
    /*
     * Mapping from TroveId to granted address for operations that “give” money to the trove (add collateral, pay debt).
     * Useful for instance for cold/hot wallet setups.
     * If its value is zero address, any address is allowed to do those operations on behalf of trove owner.
     * Otherwise, only the address in this mapping (and the trove owner) will be allowed.
     * To restrict this permission to no one, trove owner should be set in this mapping.
     */
    mapping(uint256 => address) public TroveAddManagers;
    /*
     * Mapping from TroveId to granted address for operations that “withdraw” money from the trove (withdraw collateral, borrow).
     * Useful for instance for cold/hot wallet setups.
     * If its value is zero address, only owner is allowed to do those operations.
     * Otherwise, only the address in this mapping (and the trove owner) will be allowed.
     * Therefore, by default this permission is restricted to no one.
     * Trove owner be set in this mapping is equivalent to zero address.
     */
    mapping(uint256 => address) public TroveRemoveManagers;

    uint256 public totalStakes;

    // Snapshot of the value of totalStakes, taken immediately after the latest liquidation
    uint256 public totalStakesSnapshot;

    // Snapshot of the total collateral across the ActivePool and DefaultPool, immediately after the latest liquidation.
    uint256 public totalCollateralSnapshot;

    /*
    * L_ETH and L_boldDebt track the sums of accumulated liquidation rewards per unit staked. During its lifetime, each stake earns:
    *
    * An ETH gain of ( stake * [L_ETH - L_ETH(0)] )
    * A boldDebt increase  of ( stake * [L_boldDebt - L_boldDebt(0)] )
    *
    * Where L_ETH(0) and L_boldDebt(0) are snapshots of L_ETH and L_boldDebt for the active Trove taken at the instant the stake was made
    */
    uint256 public L_ETH;
    uint256 public L_boldDebt;

    // Map addresses with active troves to their RewardSnapshot
    mapping(uint256 => RewardSnapshot) public rewardSnapshots;

    // Object containing the ETH and Bold snapshots for a given active trove
    struct RewardSnapshot {
        uint256 ETH;
        uint256 boldDebt;
    }

    // Array of all active trove addresses - used to to compute an approximate hint off-chain, for the sorted list insertion
    uint256[] public TroveIds;

    // Error trackers for the trove redistribution calculation
    uint256 public lastETHError_Redistribution;
    uint256 public lastBoldDebtError_Redistribution;

    /*
    * --- Variable container structs for liquidations ---
    *
    * These structs are used to hold, return and assign variables inside the liquidation functions,
    * in order to avoid the error: "CompilerError: Stack too deep".
    **/

    struct LocalVariables_OuterLiquidationFunction {
        uint256 price;
        uint256 boldInStabPool;
        uint256 liquidatedDebt;
        uint256 liquidatedColl;
    }

    struct LocalVariables_LiquidationSequence {
        uint256 remainingBoldInStabPool;
        uint256 i;
        uint256 ICR;
        uint256 troveId;
        uint256 entireSystemDebt;
        uint256 entireSystemColl;
    }

    struct SingleLiquidation {
        LatestTroveData trove;
        uint256 collGasCompensation;
        uint256 debtToOffset;
        uint256 collToSendToSP;
        uint256 debtToRedistribute;
        uint256 collToRedistribute;
        uint256 collSurplus;
    }

    struct LiquidationTotals {
        uint256 totalCollInSequence;
        uint256 totalDebtInSequence;
        uint256 totalRedistBoldDebtGainInSequence;
        uint256 totalWeightedRecordedDebtInSequence;
        uint256 totalRecordedUpfrontInterestInSequence;
        uint256 totalUnusedUpfrontInterestInSequence;
        uint256 totalCollGasCompensation;
        uint256 totalBoldGasCompensation;
        uint256 totalDebtToOffset;
        uint256 totalCollToSendToSP;
        uint256 totalDebtToRedistribute;
        uint256 totalCollToRedistribute;
        uint256 totalCollSurplus;
    }

    struct ContractsCache {
        IActivePool activePool;
        IDefaultPool defaultPool;
        IBoldToken boldToken;
        ISortedTroves sortedTroves;
        ICollSurplusPool collSurplusPool;
        address gasPoolAddress;
    }
    // --- Variable container structs for redemptions ---

    struct RedemptionTotals {
        uint256 remainingBold;
        uint256 totalBoldToRedeem;
        uint256 totalETHDrawn;
        uint256 ETHFee;
        uint256 ETHToSendToRedeemer;
        uint256 price;
        uint256 totalRedistBoldDebtGain;
        uint256 totalNewWeightedRecordedDebt;
        uint256 totalOldWeightedRecordedDebt;
        uint256 totalNewRecordedUpfrontInterest;
        uint256 totalOldRecordedUpfrontInterest;
        uint256 totalForgoneUpfrontInterest;
    }

    struct SingleRedemption {
        LatestTroveData trove;
        uint256 boldLot;
        uint256 ETHLot;
        uint256 newWeightedRecordedDebt;
        uint256 newRecordedUpfrontInterest;
        uint256 forgoneUpfrontInterest;
    }

    // --- Events ---

    event BorrowerOperationsAddressChanged(address _newBorrowerOperationsAddress);
    event PriceFeedAddressChanged(address _newPriceFeedAddress);
    event BoldTokenAddressChanged(address _newBoldTokenAddress);
    event ActivePoolAddressChanged(address _activePoolAddress);
    event DefaultPoolAddressChanged(address _defaultPoolAddress);
    event StabilityPoolAddressChanged(address _stabilityPoolAddress);
    event GasPoolAddressChanged(address _gasPoolAddress);
    event CollSurplusPoolAddressChanged(address _collSurplusPoolAddress);
    event SortedTrovesAddressChanged(address _sortedTrovesAddress);
    event CollateralRegistryAddressChanged(address _collateralRegistryAddress);

    event Liquidation(
        uint256 _liquidatedDebt, uint256 _liquidatedColl, uint256 _collGasCompensation, uint256 _boldGasCompensation
    );
    event Redemption(uint256 _attemptedBoldAmount, uint256 _actualBoldAmount, uint256 _ETHSent, uint256 _ETHFee);
    event TroveUpdated(uint256 indexed _troveId, uint256 _debt, uint256 _coll, Operation _operation);
    event TroveLiquidated(uint256 indexed _troveId, uint256 _debt, uint256 _coll, Operation _operation);
    event TotalStakesUpdated(uint256 _newTotalStakes);
    event SystemSnapshotsUpdated(uint256 _totalStakesSnapshot, uint256 _totalCollateralSnapshot);
    event LTermsUpdated(uint256 _L_ETH, uint256 _L_boldDebt);
    event TroveSnapshotsUpdated(uint256 _L_ETH, uint256 _L_boldDebt);
    event TroveIndexUpdated(uint256 _troveId, uint256 _newIndex);

    enum Operation {
        liquidate,
        redeemCollateral
    }

    constructor(uint256 _mcr, uint256 _liquidationPenaltySP, uint256 _liquidationPenaltyRedistribution)
        ERC721(NAME, SYMBOL)
    {
        require(_mcr > 1e18 && _mcr < 2e18, "Invalid MCR");
        require(_liquidationPenaltySP >= 5e16, "SP penalty too low");
        require(_liquidationPenaltySP <= _liquidationPenaltyRedistribution, "SP penalty cannot be > redist");
        require(_liquidationPenaltyRedistribution <= 10e16, "Redistribution penalty too high");

        MCR = _mcr;
        LIQUIDATION_PENALTY_SP = _liquidationPenaltySP;
        LIQUIDATION_PENALTY_REDISTRIBUTION = _liquidationPenaltyRedistribution;
    }

    // --- Dependency setter ---

    function setAddresses(
        address _borrowerOperationsAddress,
        address _activePoolAddress,
        address _defaultPoolAddress,
        address _stabilityPoolAddress,
        address _gasPoolAddress,
        address _collSurplusPoolAddress,
        address _priceFeedAddress,
        address _boldTokenAddress,
        address _sortedTrovesAddress
    ) external override onlyOwner {
        borrowerOperationsAddress = _borrowerOperationsAddress;
        activePool = IActivePool(_activePoolAddress);
        defaultPool = IDefaultPool(_defaultPoolAddress);
        stabilityPool = IStabilityPool(_stabilityPoolAddress);
        gasPoolAddress = _gasPoolAddress;
        collSurplusPool = ICollSurplusPool(_collSurplusPoolAddress);
        priceFeed = IPriceFeed(_priceFeedAddress);
        boldToken = IBoldToken(_boldTokenAddress);
        sortedTroves = ISortedTroves(_sortedTrovesAddress);

        emit BorrowerOperationsAddressChanged(_borrowerOperationsAddress);
        emit ActivePoolAddressChanged(_activePoolAddress);
        emit DefaultPoolAddressChanged(_defaultPoolAddress);
        emit StabilityPoolAddressChanged(_stabilityPoolAddress);
        emit GasPoolAddressChanged(_gasPoolAddress);
        emit CollSurplusPoolAddressChanged(_collSurplusPoolAddress);
        emit PriceFeedAddressChanged(_priceFeedAddress);
        emit BoldTokenAddressChanged(_boldTokenAddress);
        emit SortedTrovesAddressChanged(_sortedTrovesAddress);
    }

    function setCollateralRegistry(address _collateralRegistryAddress) external override onlyOwner {
        collateralRegistryAddress = _collateralRegistryAddress;
        emit CollateralRegistryAddressChanged(_collateralRegistryAddress);

        _renounceOwnership();
    }

    // --- Getters ---

    function getTroveIdsCount() external view override returns (uint256) {
        return TroveIds.length;
    }

    function getTroveFromTroveIdsArray(uint256 _index) external view override returns (uint256) {
        return TroveIds[_index];
    }

    // --- Trove Liquidation functions ---

    // Single liquidation function. Closes the trove if its ICR is lower than the minimum collateral ratio.
    function liquidate(uint256 _troveId) external override {
        _requireTroveIsOpen(_troveId);

        uint256[] memory troves = new uint256[](1);
        troves[0] = _troveId;
        batchLiquidateTroves(troves);
    }

    // --- Inner single liquidation functions ---

    // Liquidate one trove, in Normal Mode.
<<<<<<< HEAD
    function _liquidate(
        IDefaultPool _defaultPool,
        uint256 _troveId,
        uint256 _boldInStabPool,
        SingleLiquidation memory singleLiquidation
    ) internal {
        _getLatestTroveData(_troveId, singleLiquidation.trove);
=======
    function _liquidate(IDefaultPool _defaultPool, uint256 _troveId, uint256 _boldInStabPool, uint256 _price)
        internal
        returns (LiquidationValues memory singleLiquidation)
    {
        address owner = ownerOf(_troveId);

        LocalVariables_InnerSingleLiquidateFunction memory vars;
        (
            singleLiquidation.entireTroveDebt,
            singleLiquidation.entireTroveColl,
            singleLiquidation.pendingDebtReward,
            vars.pendingCollReward,
            singleLiquidation.accruedTroveInterest
        ) = getEntireDebtAndColl(_troveId);

        singleLiquidation.weightedRecordedTroveDebt = getTroveWeightedRecordedDebt(_troveId);
>>>>>>> 87571b75

        _movePendingTroveRewardsToActivePool(
            _defaultPool, singleLiquidation.trove.redistBoldDebtGain, singleLiquidation.trove.redistETHGain
        );

        _removeStake(_troveId);

        singleLiquidation.collGasCompensation = _getCollGasCompensation(singleLiquidation.trove.entireColl);
        uint256 collToLiquidate = singleLiquidation.trove.entireColl - singleLiquidation.collGasCompensation;

        (
            singleLiquidation.debtToOffset,
            singleLiquidation.collToSendToSP,
            singleLiquidation.debtToRedistribute,
<<<<<<< HEAD
            singleLiquidation.collToRedistribute
        ) = _getOffsetAndRedistributionVals(singleLiquidation.trove.entireDebt, collToLiquidate, _boldInStabPool);

        _closeTrove(_troveId, Status.closedByLiquidation);

=======
            singleLiquidation.collToRedistribute,
            singleLiquidation.collSurplus
        ) = _getOffsetAndRedistributionVals(singleLiquidation.entireTroveDebt, collToLiquidate, _boldInStabPool, _price);

        _closeTrove(_troveId, Status.closedByLiquidation);

        // Differencen between liquidation penalty and liquidation threshold
        if (singleLiquidation.collSurplus > 0) {
            collSurplusPool.accountSurplus(owner, singleLiquidation.collSurplus);
        }

>>>>>>> 87571b75
        emit TroveLiquidated(
            _troveId, singleLiquidation.trove.entireDebt, singleLiquidation.trove.entireColl, Operation.liquidate
        );
        emit TroveUpdated(_troveId, 0, 0, Operation.liquidate);
    }

    /* In a full liquidation, returns the values for a trove's coll and debt to be offset, and coll and debt to be
    * redistributed to active troves.
    */
    function _getOffsetAndRedistributionVals(
        uint256 _entireTroveDebt,
        uint256 _collToLiquidate, // gas compensation is already subtracted
        uint256 _boldInStabPool,
        uint256 _price
    )
        internal
        view
        returns (
            uint256 debtToOffset,
            uint256 collToSendToSP,
            uint256 debtToRedistribute,
            uint256 collToRedistribute,
            uint256 collSurplus
        )
    {
        uint256 collSPPortion;
        /*
         * Offset as much debt & collateral as possible against the Stability Pool, and redistribute the remainder
         * between all active troves.
         *
         *  If the trove's debt is larger than the deposited Bold in the Stability Pool:
         *
         *  - Offset an amount of the trove's debt equal to the Bold in the Stability Pool
         *  - Send a fraction of the trove's collateral to the Stability Pool, equal to the fraction of its offset debt
         *
         */
        if (_boldInStabPool > 0) {
            debtToOffset = LiquityMath._min(_entireTroveDebt, _boldInStabPool);
            collSPPortion = _collToLiquidate * debtToOffset / _entireTroveDebt;
            (collToSendToSP, collSurplus) =
                _getCollPenaltyAndSurplus(collSPPortion, debtToOffset, LIQUIDATION_PENALTY_SP, _price);
        }
        // TODO: this fails if debt in gwei is less than price (rounding coll to zero)
        //assert(debtToOffset == 0 || collToSendToSP > 0);

        // Redistribution
        debtToRedistribute = _entireTroveDebt - debtToOffset;
        if (debtToRedistribute > 0) {
            uint256 collRedistributionPortion = _collToLiquidate - collSPPortion;
            if (collRedistributionPortion > 0) {
                (collToRedistribute, collSurplus) = _getCollPenaltyAndSurplus(
                    collRedistributionPortion + collSurplus, // Coll surplus from offset can be eaten up by red. penalty
                    debtToRedistribute,
                    LIQUIDATION_PENALTY_REDISTRIBUTION, // _penaltyRatio
                    _price
                );
            }
        }
        assert(_collToLiquidate == collToSendToSP + collToRedistribute + collSurplus);
    }

    function _getCollPenaltyAndSurplus(
        uint256 _collToLiquidate,
        uint256 _debtToLiquidate,
        uint256 _penaltyRatio,
        uint256 _price
    ) internal pure returns (uint256 seizedColl, uint256 collSurplus) {
        uint256 maxSeizedColl = _debtToLiquidate * (DECIMAL_PRECISION + _penaltyRatio) / _price;
        if (_collToLiquidate > maxSeizedColl) {
            seizedColl = maxSeizedColl;
            collSurplus = _collToLiquidate - maxSeizedColl;
        } else {
            seizedColl = _collToLiquidate;
            collSurplus = 0;
        }
    }

    /*
<<<<<<< HEAD
=======
    *  Get its offset coll/debt and ETH gas comp.
    */
    function _getCappedOffsetVals(
        uint256 _entireTroveDebt,
        uint256 _entireTroveColl,
        uint256 _recordedTroveDebt,
        uint256 _weightedRecordedTroveDebt,
        uint256 _price
    ) internal view returns (LiquidationValues memory singleLiquidation) {
        singleLiquidation.entireTroveDebt = _entireTroveDebt;
        singleLiquidation.entireTroveColl = _entireTroveColl;
        singleLiquidation.recordedTroveDebt = _recordedTroveDebt;
        singleLiquidation.weightedRecordedTroveDebt = _weightedRecordedTroveDebt;
        // TODO: We don’t bother updating this because we are removing RM
        uint256 cappedCollPortion = _entireTroveDebt * MCR / _price;

        singleLiquidation.collGasCompensation = _getCollGasCompensation(cappedCollPortion);
        singleLiquidation.BoldGasCompensation = BOLD_GAS_COMPENSATION;

        singleLiquidation.debtToOffset = _entireTroveDebt;
        singleLiquidation.collToSendToSP = cappedCollPortion - singleLiquidation.collGasCompensation;
        singleLiquidation.collSurplus = _entireTroveColl - cappedCollPortion;
        singleLiquidation.debtToRedistribute = 0;
        singleLiquidation.collToRedistribute = 0;
    }

    /*
>>>>>>> 87571b75
    * Attempt to liquidate a custom list of troves provided by the caller.
    */
    function batchLiquidateTroves(uint256[] memory _troveArray) public override {
        require(_troveArray.length != 0, "TroveManager: Calldata address array must not be empty");

        IActivePool activePoolCached = activePool;
        IDefaultPool defaultPoolCached = defaultPool;
        IStabilityPool stabilityPoolCached = stabilityPool;

        LocalVariables_OuterLiquidationFunction memory vars;
        LiquidationTotals memory totals;

        vars.price = priceFeed.fetchPrice();
        vars.boldInStabPool = stabilityPoolCached.getTotalBoldDeposits();

        // Perform the appropriate liquidation sequence - tally values and obtain their totals.
        _batchLiquidateTroves(defaultPoolCached, vars.price, vars.boldInStabPool, _troveArray, totals);

        require(totals.totalDebtInSequence > 0, "TroveManager: nothing to liquidate");

        activePool.mintAggInterestAndAccountForTroveChange(
            totals.totalRedistBoldDebtGainInSequence,
            0, // _debtIncrease
            totals.totalDebtInSequence,
            0, // _newWeightedRecordedDebt
            totals.totalWeightedRecordedDebtInSequence,
            0, // _newRecordedUpfrontInterest
            totals.totalRecordedUpfrontInterestInSequence,
            totals.totalUnusedUpfrontInterestInSequence
        );

        // Move liquidated ETH and Bold to the appropriate pools
        if (totals.totalDebtToOffset > 0 || totals.totalCollToSendToSP > 0) {
            stabilityPoolCached.offset(totals.totalDebtToOffset, totals.totalCollToSendToSP);
        }
        // we check amount is not zero inside
        _redistributeDebtAndColl(
            activePoolCached, defaultPoolCached, totals.totalDebtToRedistribute, totals.totalCollToRedistribute
        );
        if (totals.totalCollSurplus > 0) {
            activePoolCached.sendETH(address(collSurplusPool), totals.totalCollSurplus);
        }

        // Update system snapshots
        _updateSystemSnapshots_excludeCollRemainder(activePoolCached, totals.totalCollGasCompensation);

        vars.liquidatedDebt = totals.totalDebtInSequence;
        vars.liquidatedColl = totals.totalCollInSequence - totals.totalCollGasCompensation - totals.totalCollSurplus;
        emit Liquidation(
            vars.liquidatedDebt, vars.liquidatedColl, totals.totalCollGasCompensation, totals.totalBoldGasCompensation
        );

        // Send gas compensation to caller
        _sendGasCompensation(
            activePoolCached, msg.sender, totals.totalBoldGasCompensation, totals.totalCollGasCompensation
        );
    }

    function _isLiquidatableStatus(Status _status) internal pure returns (bool) {
        return _status == Status.active || _status == Status.unredeemable;
    }

    function _batchLiquidateTroves(
        IDefaultPool _defaultPool,
        uint256 _price,
        uint256 _boldInStabPool,
        uint256[] memory _troveArray,
        LiquidationTotals memory totals
    ) internal {
        LocalVariables_LiquidationSequence memory vars;

        vars.remainingBoldInStabPool = _boldInStabPool;

        for (vars.i = 0; vars.i < _troveArray.length; vars.i++) {
            vars.troveId = _troveArray[vars.i];

            // Skip non-liquidatable troves
            if (!_isLiquidatableStatus(Troves[vars.troveId].status)) continue;

            vars.ICR = getCurrentICR(vars.troveId, _price);

            if (vars.ICR < MCR) {
<<<<<<< HEAD
                SingleLiquidation memory singleLiquidation;

                _liquidate(_defaultPool, vars.troveId, vars.remainingBoldInStabPool, singleLiquidation);
                vars.remainingBoldInStabPool -= singleLiquidation.debtToOffset;
=======
                singleLiquidation = _liquidate(_defaultPool, vars.troveId, vars.remainingBoldInStabPool, _price);
                vars.remainingBoldInStabPool = vars.remainingBoldInStabPool - singleLiquidation.debtToOffset;
>>>>>>> 87571b75

                // Add liquidation values to their respective running totals
                _addLiquidationValuesToTotals(totals, singleLiquidation);
            }
        }
    }

    // --- Liquidation helper functions ---

    // Adds all values from `singleLiquidation` to their respective totals in `totals` in-place
    function _addLiquidationValuesToTotals(LiquidationTotals memory totals, SingleLiquidation memory singleLiquidation)
        internal
        pure
    {
        // Tally all the values with their respective running totals
        totals.totalCollGasCompensation += singleLiquidation.collGasCompensation;
        totals.totalBoldGasCompensation += BOLD_GAS_COMPENSATION;
        totals.totalDebtInSequence += singleLiquidation.trove.entireDebt;
        totals.totalCollInSequence += singleLiquidation.trove.entireColl;
        totals.totalRedistBoldDebtGainInSequence += singleLiquidation.trove.redistBoldDebtGain;
        totals.totalWeightedRecordedDebtInSequence += singleLiquidation.trove.weightedRecordedDebt;
        totals.totalRecordedUpfrontInterestInSequence += singleLiquidation.trove.recordedUpfrontInterest;
        totals.totalUnusedUpfrontInterestInSequence += singleLiquidation.trove.unusedUpfrontInterest;
        totals.totalDebtToOffset += singleLiquidation.debtToOffset;
        totals.totalCollToSendToSP += singleLiquidation.collToSendToSP;
        totals.totalDebtToRedistribute += singleLiquidation.debtToRedistribute;
        totals.totalCollToRedistribute += singleLiquidation.collToRedistribute;
        totals.totalCollSurplus += singleLiquidation.collSurplus;
    }

    function _sendGasCompensation(IActivePool _activePool, address _liquidator, uint256 _bold, uint256 _ETH) internal {
        if (_bold > 0) {
            boldToken.returnFromPool(gasPoolAddress, _liquidator, _bold);
        }

        if (_ETH > 0) {
            _activePool.sendETH(_liquidator, _ETH);
        }
    }

    // Move a Trove's pending debt and collateral rewards from distributions, from the Default Pool to the Active Pool
    function _movePendingTroveRewardsToActivePool(IDefaultPool _defaultPool, uint256 _bold, uint256 _ETH) internal {
        if (_bold > 0) {
            _defaultPool.decreaseBoldDebt(_bold);
        }
        if (_ETH > 0) {
            _defaultPool.sendETHToActivePool(_ETH);
        }
    }

    // --- Redemption functions ---

    // Redeem as much collateral as possible from _borrower's Trove in exchange for Bold up to _maxBoldamount
    function _redeemCollateralFromTrove(
        ContractsCache memory _contractsCache,
        uint256 _troveId,
        uint256 _maxBoldamount,
        uint256 _price,
        SingleRedemption memory singleRedemption
    ) internal {
        _getLatestTroveData(_troveId, singleRedemption.trove);

        _applyRedistributionGains(
            _contractsCache.defaultPool,
            _troveId,
            singleRedemption.trove.redistBoldDebtGain,
            singleRedemption.trove.redistETHGain
        );

        // We redeem proportionally from the Trove's interest-bearing (AKA recorded) debt and unused upfront interest
        // We have to make sure there's enough interest-bearing debt left for gas compensation
        singleRedemption.boldLot = LiquityMath._min(
            _maxBoldamount,
            _getRedeemableDebt(singleRedemption.trove.entireDebt, singleRedemption.trove.unusedUpfrontInterest)
        );
        singleRedemption.ETHLot = singleRedemption.boldLot * DECIMAL_PRECISION / _price;

        uint256 newRecordedDebt = singleRedemption.trove.entireDebt - singleRedemption.trove.unusedUpfrontInterest;
        uint256 redeemedRecordedDebt = newRecordedDebt * singleRedemption.boldLot / singleRedemption.trove.entireDebt;
        newRecordedDebt -= redeemedRecordedDebt;
        singleRedemption.forgoneUpfrontInterest = singleRedemption.boldLot - redeemedRecordedDebt;
        singleRedemption.newRecordedUpfrontInterest =
            singleRedemption.trove.unusedUpfrontInterest - singleRedemption.forgoneUpfrontInterest;
        singleRedemption.newWeightedRecordedDebt = newRecordedDebt * singleRedemption.trove.annualInterestRate;

        assert(newRecordedDebt >= BOLD_GAS_COMPENSATION);

        // Decrease the debt and collateral of the current Trove according to the Bold lot and corresponding ETH to send
        uint256 newEntireDebt = singleRedemption.trove.entireDebt - singleRedemption.boldLot;
        uint256 newEntireColl = singleRedemption.trove.entireColl - singleRedemption.ETHLot;

        assert(newEntireDebt == newRecordedDebt + singleRedemption.newRecordedUpfrontInterest);

        if (newRecordedDebt < MIN_DEBT) {
            Troves[_troveId].status = Status.unredeemable;
            sortedTroves.remove(_troveId);
            // TODO: should we also remove from the Troves array? Seems unneccessary as it's only used for off-chain hints.
            // We save borrowers gas by not removing
        }

        Troves[_troveId].coll = newEntireColl;
        Troves[_troveId].debt = newRecordedDebt;
        Troves[_troveId].upfrontInterest = singleRedemption.newRecordedUpfrontInterest;
        Troves[_troveId].lastDebtUpdateTime = uint64(block.timestamp);

        // TODO: Gas optimize? We update totalStakes N times for a sequence of N Trovres(!).
        _updateStakeAndTotalStakes(_troveId);

        emit TroveUpdated(_troveId, newEntireDebt, newEntireColl, Operation.redeemCollateral);
    }

    /* Send _boldamount Bold to the system and redeem the corresponding amount of collateral from as many Troves as are needed to fill the redemption
    * request.  Applies redistribution gains to a Trove before reducing its debt and coll.
    *
    * Note that if _amount is very large, this function can run out of gas, specially if traversed troves are small. This can be easily avoided by
    * splitting the total _amount in appropriate chunks and calling the function multiple times.
    *
    * Param `_maxIterations` can also be provided, so the loop through Troves is capped (if it’s zero, it will be ignored).This makes it easier to
    * avoid OOG for the frontend, as only knowing approximately the average cost of an iteration is enough, without needing to know the “topology”
    * of the trove list. It also avoids the need to set the cap in stone in the contract, nor doing gas calculations, as both gas price and opcode
    * costs can vary.
    *
    * All Troves that are redeemed from -- with the likely exception of the last one -- will end up with no debt left, therefore they will be closed.
    * If the last Trove does have some remaining debt, it has a finite ICR, and the reinsertion could be anywhere in the list, therefore it requires a hint.
    * A frontend should use getRedemptionHints() to calculate what the ICR of this Trove will be after redemption, and pass a hint for its position
    * in the sortedTroves list along with the ICR value that the hint was found for.
    *
    * If another transaction modifies the list between calling getRedemptionHints() and passing the hints to redeemCollateral(), it
    * is very likely that the last (partially) redeemed Trove would end up with a different ICR than what the hint is for. In this case the
    * redemption will stop after the last completely redeemed Trove and the sender will keep the remaining Bold amount, which they can attempt
    * to redeem later.
    */
    function redeemCollateral(
        address _sender,
        uint256 _boldamount,
        uint256 _price,
        uint256 _redemptionRate,
        uint256 _maxIterations
    ) external override returns (uint256 _redemeedAmount) {
        _requireIsCollateralRegistry();

        ContractsCache memory contractsCache =
            ContractsCache(activePool, defaultPool, boldToken, sortedTroves, collSurplusPool, gasPoolAddress);
        RedemptionTotals memory totals;

        totals.remainingBold = _boldamount;
        uint256 currentTroveId;

        currentTroveId = contractsCache.sortedTroves.getLast();

        // Loop through the Troves starting from the one with lowest collateral ratio until _amount of Bold is exchanged for collateral
        if (_maxIterations == 0) _maxIterations = type(uint256).max;
        while (currentTroveId != 0 && totals.remainingBold > 0 && _maxIterations > 0) {
            _maxIterations--;
            // Save the uint256 of the Trove preceding the current one
            uint256 nextUserToCheck = contractsCache.sortedTroves.getPrev(currentTroveId);
            // Skip if ICR < 100%, to make sure that redemptions always improve the CR of hit Troves
            if (getCurrentICR(currentTroveId, _price) < _100pct) {
                currentTroveId = nextUserToCheck;
                continue;
            }

            SingleRedemption memory singleRedemption;
            _redeemCollateralFromTrove(contractsCache, currentTroveId, totals.remainingBold, _price, singleRedemption);

            totals.totalBoldToRedeem += singleRedemption.boldLot;
            totals.totalRedistBoldDebtGain += singleRedemption.trove.redistBoldDebtGain;
            // For recorded and weighted recorded debt totals, we need to capture the increases and decreases,
            // since the net debt change for a given Trove could be positive or negative: redemptions decrease a Trove's recorded
            // (and weighted recorded) debt, but the accrued interest increases it.
            totals.totalNewWeightedRecordedDebt += singleRedemption.newWeightedRecordedDebt;
            totals.totalOldWeightedRecordedDebt += singleRedemption.trove.weightedRecordedDebt;
            totals.totalNewRecordedUpfrontInterest += singleRedemption.newRecordedUpfrontInterest;
            totals.totalOldRecordedUpfrontInterest += singleRedemption.trove.recordedUpfrontInterest;
            totals.totalForgoneUpfrontInterest += singleRedemption.forgoneUpfrontInterest;
            totals.totalETHDrawn += singleRedemption.ETHLot;
            totals.remainingBold -= singleRedemption.boldLot;

            currentTroveId = nextUserToCheck;
        }

        // We are removing this condition to prevent blocking redemptions
        //require(totals.totalETHDrawn > 0, "TroveManager: Unable to redeem any amount");

        // Calculate the ETH fee
        totals.ETHFee = _getRedemptionFee(totals.totalETHDrawn, _redemptionRate);

        // Do nothing with the fee - the funds remain in ActivePool. TODO: replace with new redemption fee scheme
        totals.ETHToSendToRedeemer = totals.totalETHDrawn - totals.ETHFee;

        emit Redemption(_boldamount, totals.totalBoldToRedeem, totals.totalETHDrawn, totals.ETHFee);

        activePool.mintAggInterestAndAccountForTroveChange(
            totals.totalRedistBoldDebtGain,
            0, // _debtIncrease
            totals.totalBoldToRedeem,
            totals.totalNewWeightedRecordedDebt,
            totals.totalOldWeightedRecordedDebt,
            totals.totalNewRecordedUpfrontInterest,
            totals.totalOldRecordedUpfrontInterest,
            totals.totalForgoneUpfrontInterest
        );

        // Send the redeemed ETH to sender
        contractsCache.activePool.sendETH(_sender, totals.ETHToSendToRedeemer);
        // We’ll burn all the Bold together out in the CollateralRegistry, to save gas

        return totals.totalBoldToRedeem;
    }

    // --- Helper functions ---

    // Return the current collateral ratio (ICR) of a given Trove. Takes a trove's pending coll and debt rewards from redistributions into account.
    function getCurrentICR(uint256 _troveId, uint256 _price) public view override returns (uint256) {
        LatestTroveData memory trove;
        _getLatestTroveData(_troveId, trove);
        return LiquityMath._computeCR(trove.entireColl, trove.entireDebt, _price);
    }

    function applyRedistributionGains(uint256 _troveId, uint256 _redistBoldDebtGain, uint256 _redistETHGain)
        external
        override
    {
        _requireCallerIsBorrowerOperations();
        _applyRedistributionGains(defaultPool, _troveId, _redistBoldDebtGain, _redistETHGain);
    }

    // Add the borrowers's coll and debt rewards earned from redistributions, to their Trove
    function _applyRedistributionGains(
        IDefaultPool _defaultPool,
        uint256 _troveId,
        uint256 _redistBoldDebtGain,
        uint256 _redistETHGain
    ) internal {
        _updateTroveRewardSnapshots(_troveId);

        // Transfer redistribution gains from DefaultPool to ActivePool
        _movePendingTroveRewardsToActivePool(_defaultPool, _redistBoldDebtGain, _redistETHGain);
    }

    function _updateTroveRewardSnapshots(uint256 _troveId) internal {
        rewardSnapshots[_troveId].ETH = L_ETH;
        rewardSnapshots[_troveId].boldDebt = L_boldDebt;
    }

    // Get the borrower's pending accumulated ETH reward, earned by their stake
    function getPendingETHReward(uint256 _troveId) external view override returns (uint256 redistETHGain) {
        LatestTroveData memory trove;
        _getLatestTroveData(_troveId, trove);
        return trove.redistETHGain;
    }

    // Get the borrower's pending accumulated Bold reward, earned by their stake
    function getPendingBoldDebtReward(uint256 _troveId) external view override returns (uint256 redistBoldDebtGain) {
        LatestTroveData memory trove;
        _getLatestTroveData(_troveId, trove);
        return trove.redistBoldDebtGain;
    }

    function hasRedistributionGains(uint256 _troveId) external view override returns (bool) {
        /*
        * A Trove has redistribution gains if its snapshot is less than the current rewards per-unit-staked sum:
        * this indicates that rewards have occured since the snapshot was made, and the user therefore has
        * redistribution gains
        */
        if (!checkTroveIsOpen(_troveId)) return false;

        return (rewardSnapshots[_troveId].ETH < L_ETH);
    }

    // Return the Troves entire debt and coll, including redistribution gains from redistributions.
    function _getLatestTroveData(uint256 _troveId, LatestTroveData memory trove) internal view {
        uint256 stake = Troves[_troveId].stake;
        trove.redistBoldDebtGain = stake * (L_boldDebt - rewardSnapshots[_troveId].boldDebt) / DECIMAL_PRECISION;
        trove.redistETHGain = stake * (L_ETH - rewardSnapshots[_troveId].ETH) / DECIMAL_PRECISION;

        trove.recordedDebt = Troves[_troveId].debt;
        trove.annualInterestRate = Troves[_troveId].annualInterestRate;
        trove.weightedRecordedDebt = trove.recordedDebt * trove.annualInterestRate;
        trove.accruedInterest = trove.weightedRecordedDebt * (block.timestamp - Troves[_troveId].lastDebtUpdateTime)
            / ONE_YEAR / DECIMAL_PRECISION;

        trove.recordedUpfrontInterest = Troves[_troveId].upfrontInterest;
        if (trove.accruedInterest < trove.recordedUpfrontInterest) {
            trove.unusedUpfrontInterest = trove.recordedUpfrontInterest - trove.accruedInterest;
        }

        trove.entireDebt =
            trove.recordedDebt + trove.redistBoldDebtGain + trove.accruedInterest + trove.unusedUpfrontInterest;
        trove.entireColl = Troves[_troveId].coll + trove.redistETHGain;
    }

    function getLatestTroveData(uint256 _troveId) external view returns (LatestTroveData memory trove) {
        _getLatestTroveData(_troveId, trove);
    }

    function getEntireDebtAndColl(uint256 _troveId)
        external
        view
        returns (
            uint256 entireDebt,
            uint256 entireColl,
            uint256 pendingBoldDebtReward,
            uint256 pendingETHReward,
            uint256 accruedTroveInterest
        )
    {
        LatestTroveData memory trove;
        _getLatestTroveData(_troveId, trove);

        return
            (trove.entireDebt, trove.entireColl, trove.redistBoldDebtGain, trove.redistETHGain, trove.accruedInterest);
    }

    function getTroveEntireDebt(uint256 _troveId) public view returns (uint256) {
        LatestTroveData memory trove;
        _getLatestTroveData(_troveId, trove);
        return trove.entireDebt;
    }

    function getTroveEntireColl(uint256 _troveId) external view returns (uint256) {
        LatestTroveData memory trove;
        _getLatestTroveData(_troveId, trove);
        return trove.entireColl;
    }

    // What the Trove's new recorded debt would become if it were "touched" now
    // This includes all of the Trove's pending debt except for unused upfront interest
    function getNewRecordedDebt(uint256 _troveId) external view returns (uint256) {
        LatestTroveData memory trove;
        _getLatestTroveData(_troveId, trove);
        return trove.entireDebt - trove.unusedUpfrontInterest;
    }

    // How much can be redeemed from a Trove such that it is left with at least BOLD_GAS_COMPENSATION recorded debt
    function _getRedeemableDebt(uint256 _entireDebt, uint256 _unusedUpfrontInterest) internal pure returns (uint256) {
        return _entireDebt - BOLD_GAS_COMPENSATION
            - BOLD_GAS_COMPENSATION * _unusedUpfrontInterest / (_entireDebt - _unusedUpfrontInterest);
    }

    function getRedeemableDebt(uint256 _troveId) external view returns (uint256) {
        LatestTroveData memory trove;
        _getLatestTroveData(_troveId, trove);
        return _getRedeemableDebt(trove.entireDebt, trove.unusedUpfrontInterest);
    }

    function getUnusedUpfrontInterest(uint256 _troveId) external view returns (uint256) {
        LatestTroveData memory trove;
        _getLatestTroveData(_troveId, trove);
        return trove.unusedUpfrontInterest;
    }

    function removeStake(uint256 _troveId) external override {
        _requireCallerIsBorrowerOperations();
        return _removeStake(_troveId);
    }

    // Remove borrower's stake from the totalStakes sum, and set their stake to 0
    function _removeStake(uint256 _troveId) internal {
        uint256 stake = Troves[_troveId].stake;
        totalStakes = totalStakes - stake;
        Troves[_troveId].stake = 0;
    }

    function updateStakeAndTotalStakes(uint256 _troveId) external override returns (uint256) {
        _requireCallerIsBorrowerOperations();
        return _updateStakeAndTotalStakes(_troveId);
    }

    // Update borrower's stake based on their latest collateral value
    // TODO: Gas: can we pass current coll as a param here and remove an SLOAD?
    function _updateStakeAndTotalStakes(uint256 _troveId) internal returns (uint256) {
        uint256 newStake = _computeNewStake(Troves[_troveId].coll);
        uint256 oldStake = Troves[_troveId].stake;
        Troves[_troveId].stake = newStake;

        totalStakes = totalStakes - oldStake + newStake;
        emit TotalStakesUpdated(totalStakes);

        return newStake;
    }

    // Calculate a new stake based on the snapshots of the totalStakes and totalCollateral taken at the last liquidation
    function _computeNewStake(uint256 _coll) internal view returns (uint256) {
        uint256 stake;
        if (totalCollateralSnapshot == 0) {
            stake = _coll;
        } else {
            /*
            * The following assert() holds true because:
            * - The system always contains >= 1 trove
            * - When we close or liquidate a trove, we redistribute the redistribution gains, so if all troves were closed/liquidated,
            * rewards would’ve been emptied and totalCollateralSnapshot would be zero too.
            */
            assert(totalStakesSnapshot > 0);
            stake = _coll * totalStakesSnapshot / totalCollateralSnapshot;
        }
        return stake;
    }

    function _redistributeDebtAndColl(
        IActivePool _activePool,
        IDefaultPool _defaultPool,
        uint256 _debtToRedistribute,
        uint256 _collToRedistribute
    ) internal {
        if (_debtToRedistribute == 0) return;

        /*
        * Add distributed coll and debt rewards-per-unit-staked to the running totals. Division uses a "feedback"
        * error correction, to keep the cumulative error low in the running totals L_ETH and L_boldDebt:
        *
        * 1) Form numerators which compensate for the floor division errors that occurred the last time this
        * function was called.
        * 2) Calculate "per-unit-staked" ratios.
        * 3) Multiply each ratio back by its denominator, to reveal the current floor division error.
        * 4) Store these errors for use in the next correction when this function is called.
        * 5) Note: static analysis tools complain about this "division before multiplication", however, it is intended.
        */
        uint256 ETHNumerator = _collToRedistribute * DECIMAL_PRECISION + lastETHError_Redistribution;
        uint256 boldDebtNumerator = _debtToRedistribute * DECIMAL_PRECISION + lastBoldDebtError_Redistribution;

        // Get the per-unit-staked terms
        uint256 ETHRewardPerUnitStaked = ETHNumerator / totalStakes;
        uint256 boldDebtRewardPerUnitStaked = boldDebtNumerator / totalStakes;

        lastETHError_Redistribution = ETHNumerator - ETHRewardPerUnitStaked * totalStakes;
        lastBoldDebtError_Redistribution = boldDebtNumerator - boldDebtRewardPerUnitStaked * totalStakes;

        // Add per-unit-staked terms to the running totals
        L_ETH = L_ETH + ETHRewardPerUnitStaked;
        L_boldDebt = L_boldDebt + boldDebtRewardPerUnitStaked;

        emit LTermsUpdated(L_ETH, L_boldDebt);

        _defaultPool.increaseBoldDebt(_debtToRedistribute);
        _activePool.sendETHToDefaultPool(_collToRedistribute);
    }

    function closeTrove(uint256 _troveId) external override {
        _requireCallerIsBorrowerOperations();
        return _closeTrove(_troveId, Status.closedByOwner);
    }

    function _closeTrove(uint256 _troveId, Status closedStatus) internal {
        assert(closedStatus != Status.nonExistent && closedStatus != Status.active);

        uint256 TroveIdsArrayLength = TroveIds.length;
        _requireMoreThanOneTroveInSystem(TroveIdsArrayLength);

        Status prevStatus = Troves[_troveId].status;

        // Zero Trove properties
        Troves[_troveId].status = closedStatus;
        Troves[_troveId].coll = 0;
        Troves[_troveId].debt = 0;
        Troves[_troveId].annualInterestRate = 0;
        Troves[_troveId].upfrontInterest = 0;

        // Zero Trove snapshots
        rewardSnapshots[_troveId].ETH = 0;
        rewardSnapshots[_troveId].boldDebt = 0;

        _removeTroveId(_troveId, TroveIdsArrayLength);
        if (prevStatus == Status.active) sortedTroves.remove(_troveId);

        // burn ERC721
        // TODO: Should we do it?
        _burn(_troveId);
    }

    /*
    * Updates snapshots of system total stakes and total collateral, excluding a given collateral remainder from the calculation.
    * Used in a liquidation sequence.
    *
    * The calculation excludes a portion of collateral that is in the ActivePool:
    *
    * the total ETH gas compensation from the liquidation sequence
    *
    * The ETH as compensation must be excluded as it is always sent out at the very end of the liquidation sequence.
    */
    function _updateSystemSnapshots_excludeCollRemainder(IActivePool _activePool, uint256 _collRemainder) internal {
        totalStakesSnapshot = totalStakes;

        uint256 activeColl = _activePool.getETHBalance();
        uint256 liquidatedColl = defaultPool.getETHBalance();
        totalCollateralSnapshot = activeColl - _collRemainder + liquidatedColl;

        emit SystemSnapshotsUpdated(totalStakesSnapshot, totalCollateralSnapshot);
    }

    // Push the trove's id to the Trove list, and record the corresponding array index on the Trove struct
    function _addTroveIdToArray(uint256 _troveId) internal returns (uint256) {
        /* Max array size is 2**128 - 1, i.e. ~3e30 troves. No risk of overflow, since troves have minimum Bold
        debt of liquidation reserve plus MIN_NET_DEBT. 3e30 Bold dwarfs the value of all wealth in the world ( which is < 1e15 USD). */

        // Push the Troveowner to the array
        TroveIds.push(_troveId);

        // Record the index of the new Troveowner on their Trove struct
        uint128 index = uint128(TroveIds.length - 1);
        Troves[_troveId].arrayIndex = index;

        return index;
    }

    /*
    * Remove a Trove owner from the TroveIds array, not preserving array order. Removing owner 'B' does the following:
    * [A B C D E] => [A E C D], and updates E's Trove struct to point to its new array index.
    */
    function _removeTroveId(uint256 _troveId, uint256 TroveIdsArrayLength) internal {
        Status troveStatus = Troves[_troveId].status;
        // It’s set in caller function `_closeTrove`
        assert(troveStatus != Status.nonExistent && troveStatus != Status.active);

        uint128 index = Troves[_troveId].arrayIndex;
        uint256 length = TroveIdsArrayLength;
        uint256 idxLast = length - 1;

        assert(index <= idxLast);

        uint256 idToMove = TroveIds[idxLast];

        TroveIds[index] = idToMove;
        Troves[idToMove].arrayIndex = index;
        emit TroveIndexUpdated(idToMove, index);

        TroveIds.pop();
    }

    // --- TCR functions ---

    function getTCR(uint256 _price) external view override returns (uint256) {
        return _getTCR(_price);
    }

    function checkBelowCriticalThreshold(uint256 _price) external view override returns (bool) {
        return _checkBelowCriticalThreshold(_price);
    }

    function checkTroveIsOpen(uint256 _troveId) public view returns (bool) {
        Status status = Troves[_troveId].status;
        return status == Status.active || status == Status.unredeemable;
    }

    function checkTroveIsActive(uint256 _troveId) external view returns (bool) {
        Status status = Troves[_troveId].status;
        return status == Status.active;
    }

    function checkTroveIsUnredeemable(uint256 _troveId) external view returns (bool) {
        Status status = Troves[_troveId].status;
        return status == Status.unredeemable;
    }

    function _getRedemptionFee(uint256 _ETHDrawn, uint256 _redemptionRate) internal pure returns (uint256) {
        uint256 redemptionFee = _redemptionRate * _ETHDrawn / DECIMAL_PRECISION;
        return redemptionFee;
    }

    // --- Interest rate calculations ---

    // TODO: analyze precision loss in interest functions and decide upon the minimum granularity
    // (per-second, per-block, etc)
    function calcTroveAccruedInterest(uint256 _troveId) public view returns (uint256) {
        uint256 recordedDebt = Troves[_troveId].debt;
        // convert annual interest to per-second and multiply by the principal
        uint256 annualInterestRate = Troves[_troveId].annualInterestRate;
        uint256 lastDebtUpdateTime = Troves[_troveId].lastDebtUpdateTime;

        return recordedDebt * annualInterestRate * (block.timestamp - lastDebtUpdateTime) / ONE_YEAR / 1e18;
    }

    // --- 'require' wrapper functions ---

    function _requireCallerIsBorrowerOperations() internal view {
        require(msg.sender == borrowerOperationsAddress, "TroveManager: Caller is not the BorrowerOperations contract");
    }

    function _requireIsOwnerOrAddManager(uint256 _troveId, address _sender) internal view {
        assert(_sender != address(0)); // TODO: remove
        require(
            _sender == ownerOf(_troveId) || _sender == TroveAddManagers[_troveId],
            "TroveManager: sender is not trove owner nor manager"
        );
    }

    function _requireIsOwnerOrRemoveManager(uint256 _troveId, address _sender) internal view {
        assert(_sender != address(0)); // TODO: remove
        require(
            _sender == ownerOf(_troveId) || _sender == TroveRemoveManagers[_troveId],
            "TroveManager: sender is not trove owner nor manager"
        );
    }

    function _requireIsCollateralRegistry() internal view {
        require(msg.sender == collateralRegistryAddress, "TroveManager: Caller is not the CollateralRegistry contract");
    }

    function _requireTroveIsOpen(uint256 _troveId) internal view {
        require(checkTroveIsOpen(_troveId), "TroveManager: Trove does not exist or is closed");
    }

    function _requireMoreThanOneTroveInSystem(uint256 TroveIdsArrayLength) internal view {
        require(TroveIdsArrayLength > 1 && sortedTroves.getSize() > 1, "TroveManager: Only one trove in the system");
    }

    // --- Trove property getters ---

    function getTroveStatus(uint256 _troveId) external view override returns (uint256) {
        return uint256(Troves[_troveId].status);
    }

    function getTroveStake(uint256 _troveId) external view override returns (uint256) {
        return Troves[_troveId].stake;
    }

    function getTroveDebt(uint256 _troveId) external view override returns (uint256) {
        return Troves[_troveId].debt;
    }

    function getTroveWeightedRecordedDebt(uint256 _troveId) public view returns (uint256) {
        return Troves[_troveId].debt * Troves[_troveId].annualInterestRate;
    }

    function getTroveColl(uint256 _troveId) external view override returns (uint256) {
        return Troves[_troveId].coll;
    }

    function getTroveAnnualInterestRate(uint256 _troveId) external view returns (uint256) {
        return Troves[_troveId].annualInterestRate;
    }

    function getTroveLastDebtUpdateTime(uint256 _troveId) external view returns (uint256) {
        return Troves[_troveId].lastDebtUpdateTime;
    }

    function troveIsStale(uint256 _troveId) external view returns (bool) {
        return block.timestamp - Troves[_troveId].lastDebtUpdateTime > STALE_TROVE_DURATION;
    }

    function getUnbackedPortionPriceAndRedeemability() external returns (uint256, uint256, bool) {
        // We exclude outstanding upfront interest from total debt when calculating the unbacked portion, as it isn't
        // backing any BOLD in circulation (it's only minted once it's forgone by a Trove owner by adjusting early).
        uint256 totalDebt = getEntireSystemDebtLowerBound();
        uint256 spSize = stabilityPool.getTotalBoldDeposits();
        uint256 unbackedPortion = totalDebt - spSize;

        uint256 price = priceFeed.fetchPrice();
        bool redeemable = _getTCR(price) >= _100pct;

        return (unbackedPortion, price, redeemable);
    }

    // --- Trove property setters, called by BorrowerOperations ---

    function setTrovePropertiesOnOpen(
        address _owner,
        uint256 _troveId,
        uint256 _coll,
        uint256 _debt,
        uint256 _upfrontInterest,
        uint256 _annualInterestRate
    ) external returns (uint256 arrayIndex) {
        _requireCallerIsBorrowerOperations();
        // TODO: optimize gas for writing to this struct
        Troves[_troveId].status = Status.active;
        Troves[_troveId].coll = _coll;
        Troves[_troveId].debt = _debt;
        Troves[_troveId].upfrontInterest = _upfrontInterest;
        Troves[_troveId].annualInterestRate = _annualInterestRate;
        Troves[_troveId].lastDebtUpdateTime = uint64(block.timestamp);

        _updateTroveRewardSnapshots(_troveId);

        // mint ERC721
        _mint(_owner, _troveId);

        arrayIndex = _addTroveIdToArray(_troveId);

        // Record the Trove's stake (for redistributions) and update the total stakes
        _updateStakeAndTotalStakes(_troveId);
    }

    function setTroveStatusToActive(uint256 _troveId) external {
        _requireCallerIsBorrowerOperations();
        Troves[_troveId].status = Status.active;
    }

    function setTrovePropertiesOnInterestRateAdjustment(
        uint256 _troveId,
        uint256 _coll,
        uint256 _debt,
        uint256 _upfrontInterest,
        uint256 _annualInterestRate
    ) external {
        _requireCallerIsBorrowerOperations();

        Troves[_troveId].coll = _coll;
        Troves[_troveId].debt = _debt;
        Troves[_troveId].upfrontInterest = _upfrontInterest;
        Troves[_troveId].annualInterestRate = _annualInterestRate;
        Troves[_troveId].lastDebtUpdateTime = uint64(block.timestamp);
    }

    function setTrovePropertiesOnInterestApplication(
        uint256 _troveId,
        uint256 _coll,
        uint256 _debt,
        uint256 _upfrontInterest
    ) external {
        _requireCallerIsBorrowerOperations();

        Troves[_troveId].coll = _coll;
        Troves[_troveId].debt = _debt;
        Troves[_troveId].upfrontInterest = _upfrontInterest;
        Troves[_troveId].lastDebtUpdateTime = uint64(block.timestamp);
    }

    function setTrovePropertiesOnAdjustment(
        address _sender,
        uint256 _troveId,
        uint256 _coll,
        uint256 _debt,
        uint256 _upfrontInterest,
        bool _isCollIncrease,
        bool _isCollDecrease,
        bool _isDebtIncrease,
        bool _isDebtDecrease
    ) external {
        _requireCallerIsBorrowerOperations();

        if (_isCollDecrease || _isDebtIncrease) _requireIsOwnerOrRemoveManager(_troveId, _sender);
        if (_isCollIncrease || _isDebtDecrease) _requireIsOwnerOrAddManager(_troveId, _sender);

        // TODO: consider optimizing this so we only write storage slots that need changing
        Troves[_troveId].coll = _coll;
        Troves[_troveId].debt = _debt;
        Troves[_troveId].upfrontInterest = _upfrontInterest;
        Troves[_troveId].lastDebtUpdateTime = uint64(block.timestamp);
    }

    function setAddManager(address _sender, uint256 _troveId, address _manager) external {
        _requireCallerIsBorrowerOperations();
        require(_sender == ownerOf(_troveId), "TroveManager: sender is not trove owner");

        TroveAddManagers[_troveId] = _manager;
    }

    function setRemoveManager(address _sender, uint256 _troveId, address _manager) external {
        _requireCallerIsBorrowerOperations();
        require(_sender == ownerOf(_troveId), "TroveManager: sender is not trove owner");

        TroveRemoveManagers[_troveId] = _manager;
    }
}<|MERGE_RESOLUTION|>--- conflicted
+++ resolved
@@ -31,8 +31,6 @@
 
     // --- Data structures ---
 
-<<<<<<< HEAD
-=======
     // Minimum collateral ratio for individual troves
     uint256 public immutable MCR;
     // Liquidation penalty for troves offset to the SP
@@ -40,10 +38,6 @@
     // Liquidation penalty for troves redistributed
     uint256 public immutable LIQUIDATION_PENALTY_REDISTRIBUTION;
 
-    uint256 public constant SECONDS_IN_ONE_YEAR = 31536000; // 60 * 60 * 24 * 365,
-    uint256 public constant STALE_TROVE_DURATION = 7776000; // 90 days: 60*60*24*90 = 7776000
-
->>>>>>> 87571b75
     enum Status {
         nonExistent,
         active,
@@ -311,32 +305,16 @@
     // --- Inner single liquidation functions ---
 
     // Liquidate one trove, in Normal Mode.
-<<<<<<< HEAD
     function _liquidate(
         IDefaultPool _defaultPool,
         uint256 _troveId,
         uint256 _boldInStabPool,
+        uint256 _price,
         SingleLiquidation memory singleLiquidation
     ) internal {
+        address owner = ownerOf(_troveId);
+
         _getLatestTroveData(_troveId, singleLiquidation.trove);
-=======
-    function _liquidate(IDefaultPool _defaultPool, uint256 _troveId, uint256 _boldInStabPool, uint256 _price)
-        internal
-        returns (LiquidationValues memory singleLiquidation)
-    {
-        address owner = ownerOf(_troveId);
-
-        LocalVariables_InnerSingleLiquidateFunction memory vars;
-        (
-            singleLiquidation.entireTroveDebt,
-            singleLiquidation.entireTroveColl,
-            singleLiquidation.pendingDebtReward,
-            vars.pendingCollReward,
-            singleLiquidation.accruedTroveInterest
-        ) = getEntireDebtAndColl(_troveId);
-
-        singleLiquidation.weightedRecordedTroveDebt = getTroveWeightedRecordedDebt(_troveId);
->>>>>>> 87571b75
 
         _movePendingTroveRewardsToActivePool(
             _defaultPool, singleLiquidation.trove.redistBoldDebtGain, singleLiquidation.trove.redistETHGain
@@ -351,16 +329,11 @@
             singleLiquidation.debtToOffset,
             singleLiquidation.collToSendToSP,
             singleLiquidation.debtToRedistribute,
-<<<<<<< HEAD
-            singleLiquidation.collToRedistribute
-        ) = _getOffsetAndRedistributionVals(singleLiquidation.trove.entireDebt, collToLiquidate, _boldInStabPool);
-
-        _closeTrove(_troveId, Status.closedByLiquidation);
-
-=======
             singleLiquidation.collToRedistribute,
             singleLiquidation.collSurplus
-        ) = _getOffsetAndRedistributionVals(singleLiquidation.entireTroveDebt, collToLiquidate, _boldInStabPool, _price);
+        ) = _getOffsetAndRedistributionVals(
+            singleLiquidation.trove.entireDebt, collToLiquidate, _boldInStabPool, _price
+        );
 
         _closeTrove(_troveId, Status.closedByLiquidation);
 
@@ -369,7 +342,6 @@
             collSurplusPool.accountSurplus(owner, singleLiquidation.collSurplus);
         }
 
->>>>>>> 87571b75
         emit TroveLiquidated(
             _troveId, singleLiquidation.trove.entireDebt, singleLiquidation.trove.entireColl, Operation.liquidate
         );
@@ -448,38 +420,8 @@
     }
 
     /*
-<<<<<<< HEAD
-=======
-    *  Get its offset coll/debt and ETH gas comp.
-    */
-    function _getCappedOffsetVals(
-        uint256 _entireTroveDebt,
-        uint256 _entireTroveColl,
-        uint256 _recordedTroveDebt,
-        uint256 _weightedRecordedTroveDebt,
-        uint256 _price
-    ) internal view returns (LiquidationValues memory singleLiquidation) {
-        singleLiquidation.entireTroveDebt = _entireTroveDebt;
-        singleLiquidation.entireTroveColl = _entireTroveColl;
-        singleLiquidation.recordedTroveDebt = _recordedTroveDebt;
-        singleLiquidation.weightedRecordedTroveDebt = _weightedRecordedTroveDebt;
-        // TODO: We don’t bother updating this because we are removing RM
-        uint256 cappedCollPortion = _entireTroveDebt * MCR / _price;
-
-        singleLiquidation.collGasCompensation = _getCollGasCompensation(cappedCollPortion);
-        singleLiquidation.BoldGasCompensation = BOLD_GAS_COMPENSATION;
-
-        singleLiquidation.debtToOffset = _entireTroveDebt;
-        singleLiquidation.collToSendToSP = cappedCollPortion - singleLiquidation.collGasCompensation;
-        singleLiquidation.collSurplus = _entireTroveColl - cappedCollPortion;
-        singleLiquidation.debtToRedistribute = 0;
-        singleLiquidation.collToRedistribute = 0;
-    }
-
-    /*
->>>>>>> 87571b75
-    * Attempt to liquidate a custom list of troves provided by the caller.
-    */
+     * Attempt to liquidate a custom list of troves provided by the caller.
+     */
     function batchLiquidateTroves(uint256[] memory _troveArray) public override {
         require(_troveArray.length != 0, "TroveManager: Calldata address array must not be empty");
 
@@ -560,15 +502,10 @@
             vars.ICR = getCurrentICR(vars.troveId, _price);
 
             if (vars.ICR < MCR) {
-<<<<<<< HEAD
                 SingleLiquidation memory singleLiquidation;
 
-                _liquidate(_defaultPool, vars.troveId, vars.remainingBoldInStabPool, singleLiquidation);
+                _liquidate(_defaultPool, vars.troveId, vars.remainingBoldInStabPool, _price, singleLiquidation);
                 vars.remainingBoldInStabPool -= singleLiquidation.debtToOffset;
-=======
-                singleLiquidation = _liquidate(_defaultPool, vars.troveId, vars.remainingBoldInStabPool, _price);
-                vars.remainingBoldInStabPool = vars.remainingBoldInStabPool - singleLiquidation.debtToOffset;
->>>>>>> 87571b75
 
                 // Add liquidation values to their respective running totals
                 _addLiquidationValuesToTotals(totals, singleLiquidation);
@@ -614,6 +551,7 @@
         if (_bold > 0) {
             _defaultPool.decreaseBoldDebt(_bold);
         }
+
         if (_ETH > 0) {
             _defaultPool.sendETHToActivePool(_ETH);
         }
