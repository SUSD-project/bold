--- conflicted
+++ resolved
@@ -8,10 +8,6 @@
 import "./utils/bauhaus.sol";
 
 import "openzeppelin-contracts/contracts/token/ERC20/extensions/IERC20Metadata.sol";
-<<<<<<< HEAD
-=======
-import {Strings} from "openzeppelin-contracts/contracts/utils/Strings.sol";
->>>>>>> b85e1e49
 
 import {ITroveManager} from "src/Interfaces/ITroveManager.sol";
 
@@ -111,10 +107,6 @@
         if (status == ITroveManager.Status.active) return "Active";
         if (status == ITroveManager.Status.closedByOwner) return "Closed";
         if (status == ITroveManager.Status.closedByLiquidation) return "Liquidated";
-<<<<<<< HEAD
-=======
-        if (status == ITroveManager.Status.zombie) return "Zombie";
->>>>>>> b85e1e49
         return "";
     }
 }