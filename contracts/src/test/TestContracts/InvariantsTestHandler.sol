// SPDX-License-Identifier: MIT
pragma solidity 0.8.18;

import {Test} from "forge-std/Test.sol";
import {IERC20} from "openzeppelin-contracts/contracts/token/ERC20/IERC20.sol";
import {Math} from "openzeppelin-contracts/contracts/utils/math/Math.sol";
import {Address} from "openzeppelin-contracts/contracts/utils/Address.sol";
import {Strings} from "openzeppelin-contracts/contracts/utils/Strings.sol";
import {REDEMPTION_FEE_FLOOR} from "../../Dependencies/Constants.sol";
import {LiquityContracts} from "../../deployment.sol";
import {IBorrowerOperations} from "../../Interfaces/IBorrowerOperations.sol";
import {ISortedTroves} from "../../Interfaces/ISortedTroves.sol";
import {ITroveManager} from "../../Interfaces/ITroveManager.sol";
import {LatestTroveData} from "../../Types/LatestTroveData.sol";
import {TroveChange} from "../../Types/TroveChange.sol";
import {StringFormatting} from "../Utils/StringFormatting.sol";
import {mulDivCeil, pow} from "../Utils/Math.sol";
import {IPriceFeedTestnet} from "./Interfaces/IPriceFeedTestnet.sol";
import {BaseHandler} from "./BaseHandler.sol";
import {BaseMultiCollateralTest} from "./BaseMultiCollateralTest.sol";
import {TroveManagerTester} from "./TroveManagerTester.sol";

import {
    _100pct,
    _1pct,
    CCR,
    COLL_GAS_COMPENSATION_CAP,
    COLL_GAS_COMPENSATION_DIVISOR,
    DECIMAL_PRECISION,
    ETH_GAS_COMPENSATION,
    INITIAL_BASE_RATE,
    INTEREST_RATE_ADJ_COOLDOWN,
    MAX_ANNUAL_INTEREST_RATE,
    MIN_DEBT,
    ONE_MINUTE,
    ONE_YEAR,
    REDEMPTION_BETA,
    REDEMPTION_MINUTE_DECAY_FACTOR,
    SP_YIELD_SPLIT,
    UPFRONT_INTEREST_PERIOD
} from "../../Dependencies/Constants.sol";

uint256 constant TIME_DELTA_MIN = 0;
uint256 constant TIME_DELTA_MAX = ONE_YEAR;

uint256 constant BORROWED_MIN = 0 ether; // Sometimes try borrowing too little
uint256 constant BORROWED_MAX = 100_000 ether;

uint256 constant INTEREST_RATE_MIN = 0; // TODO
uint256 constant INTEREST_RATE_MAX = MAX_ANNUAL_INTEREST_RATE * 11 / 10; // Sometimes try rates exceeding the max

uint256 constant ICR_MIN = 0.9 ether;
uint256 constant ICR_MAX = 2 * CCR;

uint256 constant TCR_MIN = 0.9 ether;
uint256 constant TCR_MAX = 2 * CCR;

enum AdjustedTroveProperties {
    onlyColl,
    onlyDebt,
    both,
    _COUNT
}

function add(uint256 x, int256 delta) pure returns (uint256) {
    return uint256(int256(x) + delta);
}

function update(mapping(uint256 => uint256) storage m, uint256 i, int256 delta) {
    if (delta > 0) {
        m[i] += uint256(delta);
    } else {
        m[i] -= uint256(-delta);
    }
}

library ToStringFunctions {
    function toString(ITroveManager.Status status) internal pure returns (string memory) {
        if (status == ITroveManager.Status.nonExistent) return "ITroveManager.Status.nonExistent";
        if (status == ITroveManager.Status.active) return "ITroveManager.Status.active";
        if (status == ITroveManager.Status.closedByOwner) return "ITroveManager.Status.closedByOwner";
        if (status == ITroveManager.Status.closedByLiquidation) return "ITroveManager.Status.closedByLiquidation";
        if (status == ITroveManager.Status.unredeemable) return "ITroveManager.Status.unredeemable";
        revert("Invalid status");
    }

    function toString(AdjustedTroveProperties prop) internal pure returns (string memory) {
        if (prop == AdjustedTroveProperties.onlyColl) return "uint8(AdjustedTroveProperties.onlyColl)";
        if (prop == AdjustedTroveProperties.onlyDebt) return "uint8(AdjustedTroveProperties.onlyDebt)";
        if (prop == AdjustedTroveProperties.both) return "uint8(AdjustedTroveProperties.both)";
        revert("Invalid prop");
    }
}

// Helper contract to make low-level calls in a way that works with try-catch
contract FunctionCaller is Test {
    using Address for address;

    function call(address to, bytes calldata callData) external returns (bytes memory) {
        vm.prank(msg.sender);
        return to.functionCall(callData);
    }
}

contract InvariantsTestHandler is BaseHandler, BaseMultiCollateralTest {
    using Strings for *;
    using StringFormatting for *;
    using ToStringFunctions for *;
    using {add, pow} for uint256;
    using {update} for mapping(uint256 => uint256);

    struct OpenTroveContext {
        uint256 upperHint;
        uint256 lowerHint;
        LiquityContracts c;
        uint256 upfrontFee;
        uint256 debt;
        uint256 coll;
        uint256 troveId;
        bool wasOpen;
    }

    struct AdjustTroveContext {
        AdjustedTroveProperties prop;
        LiquityContracts c;
        uint256 troveId;
        LatestTroveData t;
        bool wasActive;
        uint256 oldTCR;
        int256 collDelta;
        int256 debtDelta;
        int256 $collDelta;
        uint256 upfrontFee;
    }

    struct AdjustTroveInterestRateContext {
        uint256 upperHint;
        uint256 lowerHint;
        LiquityContracts c;
        uint256 troveId;
        LatestTroveData t;
        bool wasActive;
        bool premature;
        uint256 upfrontFee;
    }

    struct LiquidationTotals {
        uint256 appliedCollRedist;
        uint256 appliedDebtRedist;
        uint256 collGasComp;
        uint256 spCollGain;
        uint256 spOffset;
        uint256 collRedist;
        uint256 debtRedist;
        uint256 collSurplus;
        uint256 interestAccrualDecrease;
    }

    struct RedeemedTrove {
        uint256 id;
        uint256 newColl;
        uint256 newDebt;
    }

    struct RedemptionTotals {
        uint256 attemptedAmount;
        uint256 appliedCollRedist;
        uint256 appliedDebtRedist;
        uint256 collRedeemed;
        uint256 debtRedeemed;
        int256 interestAccrualDelta;
    }

    uint256 constant OWNER_INDEX = 0;

    // Aliases
    ITroveManager.Status constant NON_EXISTENT = ITroveManager.Status.nonExistent;
    ITroveManager.Status constant ACTIVE = ITroveManager.Status.active;
    ITroveManager.Status constant CLOSED_BY_OWNER = ITroveManager.Status.closedByOwner;
    ITroveManager.Status constant CLOSED_BY_LIQUIDATION = ITroveManager.Status.closedByLiquidation;
    ITroveManager.Status constant UNREDEEMABLE = ITroveManager.Status.unredeemable;

    FunctionCaller immutable _functionCaller;

    // Per-branch constants
    mapping(uint256 => uint256) MCR;
    mapping(uint256 => uint256) SCR;
    mapping(uint256 => uint256) LIQ_PENALTY_SP;
    mapping(uint256 => uint256) LIQ_PENALTY_REDIST;

    // Ghost variables (per branch)
    mapping(uint256 => uint256) public numTroves;
    mapping(uint256 => uint256) public numZombies;
    mapping(uint256 => uint256) public activeDebt;
    mapping(uint256 => uint256) public activeColl;
    mapping(uint256 => uint256) public defaultDebt;
    mapping(uint256 => uint256) public defaultColl;
    mapping(uint256 => uint256) public collSurplus;
    mapping(uint256 => uint256) public spBoldDeposits;
    mapping(uint256 => uint256) public spBoldYield;
    mapping(uint256 => uint256) public spColl;

    // Price per branch
    mapping(uint256 => uint256) _price;

    // Bold yield sent to the SP at a time when there are no deposits is lost forever
    // We keep track of the lost amount so we can use it in invariants
    mapping(uint256 => uint256) public spUnclaimableBoldYield;

    // All free-floating BOLD is kept in the handler, to be dealt out to actors as needed
    uint256 _handlerBold;

    // Used to keep track of base rate
    uint256 _baseRate = INITIAL_BASE_RATE;
    uint256 _timeSinceLastRedemption = 0;

    // Used to keep track of interest accrual
    mapping(uint256 => uint256) _interestAccrual;
    mapping(uint256 => uint256) _pendingInterest;

    // Batch liquidation transient state
    mapping(uint256 => bool) _liquidationHasSeen;
    address[] _liquidationBatch;
    address[] _liquidatable;

    // Redemption transient state
    mapping(uint256 => RedeemedTrove[]) _redemptionPlan;

    constructor(Contracts memory contracts) {
        _functionCaller = new FunctionCaller();
        setupContracts(contracts);

        for (uint256 i = 0; i < branches.length; ++i) {
            LiquityContracts memory c = branches[i];
            MCR[i] = c.troveManager.MCR();
            SCR[i] = c.troveManager.SCR();
            LIQ_PENALTY_SP[i] = c.troveManager.LIQUIDATION_PENALTY_SP();
            LIQ_PENALTY_REDIST[i] = c.troveManager.LIQUIDATION_PENALTY_REDISTRIBUTION();
            _price[i] = c.priceFeed.getPrice();
        }
    }

    //////////////////////////////////////////////
    // Public view functions used in invariants //
    //////////////////////////////////////////////

    function getRedemptionRate() public view returns (uint256) {
        return _getRedemptionRate(_getBaseRate());
    }

    function getBoldSupply() public view returns (uint256 boldSupply) {
        for (uint256 i = 0; i < branches.length; ++i) {
            boldSupply += activeDebt[i];
            boldSupply += defaultDebt[i];
        }
    }

    function getGasPool(uint256 i) external view returns (uint256) {
        return numTroves[i] * ETH_GAS_COMPENSATION;
    }

    function getPendingInterest(uint256 i) public view returns (uint256) {
<<<<<<< HEAD
        return Math.ceilDiv(_pendingInterest[i], ONE_YEAR * DECIMAL_PRECISION);
=======
        return Math.ceilDiv(pendingInterest[i], ONE_YEAR * DECIMAL_PRECISION);
    }

    function _getRedemptionFeePct(uint256 amount) internal view returns (uint256) {
        return boldToken.totalSupply() > 0
            ? collateralRegistry.getRedemptionRateForRedeemedAmount(amount)
            : DECIMAL_PRECISION;
    }

    function _mintYield(uint256 i, uint256 upfrontFee) internal {
        uint256 mintedInterest = getPendingInterest(i);
        pendingInterest[i] = 0;

        uint256 mintedYield = mintedInterest + upfrontFee;
        activeDebt[i] += mintedYield;

        uint256 mintedSPBoldYield = mintedYield * SP_YIELD_SPLIT / DECIMAL_PRECISION;
        if (spBoldDeposits[i] == 0) {
            spUnclaimableBoldYield[i] += mintedSPBoldYield;
        } else {
            spBoldYield[i] += mintedSPBoldYield;
        }
    }

    function _dealWETHAndApprove(address to, uint256 amount, address spender) internal {
        uint256 balance = weth.balanceOf(to);
        uint256 allowance = weth.allowance(to, spender);

        deal(address(weth), to, balance + amount);
        vm.prank(to);
        weth.approve(spender, allowance + amount);
    }

    function _dealCollAndApprove(uint256 i, address to, uint256 amount, address spender) internal {
        IERC20 collToken = branches[i].collToken;
        uint256 balance = collToken.balanceOf(to);
        uint256 allowance = collToken.allowance(to, spender);

        deal(address(collToken), to, balance + amount);
        vm.prank(to);
        collToken.approve(spender, allowance + amount);
    }

    function _sweepWETH(address from, uint256 amount) internal {
        vm.prank(from);
        weth.transfer(address(this), amount);
    }

    function _sweepWETHAndUnapprove(address from, uint256 amount, address spender) internal {
        _sweepWETH(from, amount);

        uint256 allowance = weth.allowance(from, spender);
        vm.prank(from);
        weth.approve(spender, allowance - amount);
    }

    function _sweepColl(uint256 i, address from, uint256 amount) internal {
        vm.prank(from);
        branches[i].collToken.transfer(address(this), amount);
    }

    function _sweepCollAndUnapprove(uint256 i, address from, uint256 amount, address spender) internal {
        _sweepColl(i, from, amount);

        IERC20 collToken = branches[i].collToken;
        uint256 allowance = collToken.allowance(from, spender);
        vm.prank(from);
        collToken.approve(spender, allowance - amount);
    }

    function _dealBold(address to, uint256 amount) internal {
        boldToken.transfer(to, amount);
        handlerBold -= amount;
    }

    function _sweepBold(address from, uint256 amount) internal {
        vm.prank(from);
        boldToken.transfer(address(this), amount);
        handlerBold += amount;
    }

    function _addToLiquidationBatch(address owner) internal {
        liqBatch.push(troveIdOf(owner));
        liqBatchLabels.push(vm.getLabel(owner));
    }

    function _aggregateLiquidationBatch(uint256 i, LiquidationTotals memory t) internal {
        LiquityContracts memory c = branches[i];
        uint256 price = c.priceFeed.getPrice();

        for (uint256 j = 0; j < liqBatch.length; ++j) {
            uint256 troveId = liqBatch[j];

            if (liqBatchHasSeen[troveId]) continue;
            liqBatchHasSeen[troveId] = true;

            LatestTroveData memory trove = c.troveManager.getLatestTroveData(troveId);
            if (trove.entireDebt == 0 || trove.entireColl * price / trove.entireDebt >= _MCR(i)) continue;

            liqBatchLiquidatable.push(liqBatch[j]);
            liqBatchLiquidatableLabels.push(liqBatchLabels[j]);

            uint256 collRemaining = trove.entireColl;

            // Apply pending BOLD debt redist
            t.activeDebtDelta += int256(trove.redistBoldDebtGain);
            t.defaultDebtDelta -= int256(trove.redistBoldDebtGain);

            // Apply pending coll redist
            t.activeCollDelta += int256(trove.redistCollGain);
            t.defaultCollDelta -= int256(trove.redistCollGain);

            // Coll gas comp
            uint256 collGasComp = Math.min(trove.entireColl / COLL_GAS_COMPENSATION_DIVISOR, COLL_GAS_COMPENSATION_CAP);
            t.activeCollDelta -= int256(collGasComp);
            t.collGasComp += collGasComp;
            collRemaining -= collGasComp;

            // Offset debt by SP
            uint256 debtOffset = Math.min(trove.entireDebt, spBoldDeposits[i] - t.spBoldDepositsDecrease);
            t.activeDebtDelta -= int256(debtOffset);
            t.spBoldDepositsDecrease += debtOffset;

            // Send coll to SP
            uint256 collOffset = Math.min(
                collRemaining * debtOffset / trove.entireDebt,
                debtOffset * (_100pct + c.troveManager.LIQUIDATION_PENALTY_SP()) / price
            );
            t.activeCollDelta -= int256(collOffset);
            t.spCollIncrease += collOffset;
            collRemaining -= collOffset;

            // Redistribute debt
            uint256 debtRedist = trove.entireDebt - debtOffset;
            t.activeDebtDelta -= int256(debtRedist);
            t.defaultDebtDelta += int256(debtRedist);

            // Redistribute coll
            uint256 collRedist = Math.min(
                collRemaining, debtRedist * (_100pct + c.troveManager.LIQUIDATION_PENALTY_REDISTRIBUTION()) / price
            );
            t.activeCollDelta -= int256(collRedist);
            t.defaultCollDelta += int256(collRedist);
            collRemaining -= collRedist;

            // Surplus
            t.activeCollDelta -= int256(collRemaining);
            t.collSurplus += collRemaining;

            t.interestAccrualDelta -= int256(trove.weightedRecordedDebt);
        }
    }

    function _resetLiquidationBatch() internal {
        for (uint256 i = 0; i < liqBatch.length; ++i) {
            delete liqBatchHasSeen[liqBatch[i]];
        }

        delete liqBatch;
        delete liqBatchLabels;
        delete liqBatchLiquidatable;
        delete liqBatchLiquidatableLabels;
    }

    function _encodeTroveAdjustment(
        AdjustedTroveProperties prop,
        uint256 troveId,
        uint256 collChange,
        bool isCollIncrease,
        uint256 debtChange,
        bool isDebtIncrease,
        uint256 maxUpfrontFee
    ) internal pure returns (bytes memory) {
        if (prop == AdjustedTroveProperties.onlyColl) {
            if (isCollIncrease) {
                return abi.encodeCall(IBorrowerOperations.addColl, (troveId, collChange));
            } else {
                return abi.encodeCall(IBorrowerOperations.withdrawColl, (troveId, collChange));
            }
        }

        if (prop == AdjustedTroveProperties.onlyDebt) {
            if (isDebtIncrease) {
                return abi.encodeCall(IBorrowerOperations.withdrawBold, (troveId, debtChange, maxUpfrontFee));
            } else {
                return abi.encodeCall(IBorrowerOperations.repayBold, (troveId, debtChange));
            }
        }

        if (prop == AdjustedTroveProperties.both) {
            return abi.encodeCall(
                IBorrowerOperations.adjustTrove,
                (troveId, collChange, isCollIncrease, debtChange, isDebtIncrease, maxUpfrontFee)
            );
        }

        revert("Invalid prop");
>>>>>>> ccae5caf
    }

    /////////////////////////////////////////
    // External functions called by fuzzer //
    /////////////////////////////////////////

    function warp(uint256 timeDelta) external {
        timeDelta = _bound(timeDelta, TIME_DELTA_MIN, TIME_DELTA_MAX);

        logCall("warp", timeDelta.groupRight());
        vm.warp(block.timestamp + timeDelta);

        _timeSinceLastRedemption += timeDelta;

        for (uint256 i = 0; i < branches.length; ++i) {
            _pendingInterest[i] += _interestAccrual[i] * timeDelta;
        }
    }

    function setPrice(uint256 i, uint256 tcr) external {
        i = _bound(i, 0, branches.length - 1);
        tcr = _bound(tcr, TCR_MIN, TCR_MAX);

        LiquityContracts memory c = branches[i];
        uint256 totalColl = _getTotalColl(i);
        vm.assume(totalColl > 0);

        uint256 totalDebt = _getTotalDebt(i);
        uint256 price = totalDebt * tcr / totalColl;
        vm.assume(price > 0); // This can happen if the branch only has empty zombies

        info("price: ", price.decimal());
        logCall("setPrice", i.toString(), tcr.decimal());

        c.priceFeed.setPrice(price);
        _price[i] = price;
    }

    function openTrove(
        uint256 i,
        uint256 borrowed,
        uint256 icr,
        uint256 interestRate,
        uint32 upperHintSeed,
        uint32 lowerHintSeed
    ) external {
        OpenTroveContext memory v;

        i = _bound(i, 0, branches.length - 1);
        borrowed = _bound(borrowed, BORROWED_MIN, BORROWED_MAX);
        icr = _bound(icr, ICR_MIN, ICR_MAX);
        interestRate = _bound(interestRate, INTEREST_RATE_MIN, INTEREST_RATE_MAX);
        v.upperHint = _pickHint(i, upperHintSeed);
        v.lowerHint = _pickHint(i, lowerHintSeed);

        v.c = branches[i];
        v.upfrontFee = hintHelpers.predictOpenTroveUpfrontFee(i, borrowed, interestRate);
        v.debt = borrowed + v.upfrontFee;
        v.coll = v.debt * icr / _price[i];

        info("upper hint: ", _hintToString(i, v.upperHint));
        info("lower hint: ", _hintToString(i, v.lowerHint));
        info("upfront fee: ", v.upfrontFee.decimal());
        info("coll: ", v.coll.decimal());
        info("debt: ", v.debt.decimal());

        logCall(
            "openTrove",
            i.toString(),
            borrowed.decimal(),
            icr.decimal(),
            interestRate.decimal(),
            upperHintSeed.toString(),
            lowerHintSeed.toString()
        );

        v.troveId = _troveIdOf(msg.sender);
        v.wasOpen = _isOpen(i, v.troveId);

        // TODO: randomly deal less than coll?
        _dealCollAndApprove(i, msg.sender, v.coll, address(v.c.borrowerOperations));
        _dealWETHAndApprove(msg.sender, ETH_GAS_COMPENSATION, address(v.c.borrowerOperations));

        vm.prank(msg.sender);
        try v.c.borrowerOperations.openTrove(
            msg.sender, OWNER_INDEX, v.coll, borrowed, v.upperHint, v.lowerHint, interestRate, v.upfrontFee
        ) {
            uint256 icr_ = _CR(i, v.coll, v.debt); // can be slightly different from `icr` due to int division
            uint256 newTCR = _TCR(i, int256(v.coll), int256(borrowed), v.upfrontFee);

            // Preconditions
            assertFalse(v.wasOpen, "Should have failed as Trove was open");
            assertLeDecimal(interestRate, MAX_ANNUAL_INTEREST_RATE, 18, "Should have failed as interest rate > max");
            assertGeDecimal(v.debt, MIN_DEBT, 18, "Should have failed as debt < min");
            assertGeDecimal(icr_, MCR[i], 18, "Should have failed as ICR < MCR");
            assertGeDecimal(newTCR, CCR, 18, "Should have failed as new TCR < CCR");

            // Effects (Trove)
            assertEqDecimal(v.c.troveManager.getTroveEntireColl(v.troveId), v.coll, 18, "Wrong coll");
            assertEqDecimal(v.c.troveManager.getTroveEntireDebt(v.troveId), v.debt, 18, "Wrong debt");
            assertEqDecimal(
                v.c.troveManager.getTroveAnnualInterestRate(v.troveId), interestRate, 18, "Wrong interest rate"
            );
            assertEq(v.c.troveManager.getTroveStatus(v.troveId).toString(), ACTIVE.toString(), "Wrong status");
            assertTrue(v.c.sortedTroves.contains(v.troveId), "Trove should have been inserted into SortedTroves");

            // Effects (system)
            _mintYield(i, v.upfrontFee);

            activeColl[i] += v.coll;
            activeDebt[i] += borrowed;

            _interestAccrual[i] += v.debt * interestRate;
            numTroves[i] += 1;

            // Cleanup
            _sweepBold(msg.sender, borrowed);
        } catch Error(string memory reason) {
            // Justify failures
            if (reason.equals("BorrowerOps: Trove is open")) {
                assertTrue(v.wasOpen, "Shouldn't have failed as Trove wasn't open");
            } else if (reason.equals("Interest rate must not be greater than max")) {
                assertGtDecimal(
                    interestRate, MAX_ANNUAL_INTEREST_RATE, 18, "Shouldn't have failed as interest rate <= max"
                );
            } else if (reason.equals("BorrowerOps: Trove's debt must be greater than minimum")) {
                assertLtDecimal(v.debt, MIN_DEBT, 18, "Shouldn't have failed as debt >= min");
            } else if (reason.equals("BorrowerOps: An operation that would result in ICR < MCR is not permitted")) {
                uint256 icr_ = _CR(i, v.coll, v.debt);
                assertLtDecimal(icr_, MCR[i], 18, "Shouldn't have failed as ICR >= MCR");
            } else if (reason.equals("BorrowerOps: An operation that would result in TCR < CCR is not permitted")) {
                uint256 newTCR = _TCR(i, int256(v.coll), int256(borrowed), v.upfrontFee);
                assertLtDecimal(newTCR, CCR, 18, "Shouldn't have failed as new TCR >= CCR");
                info("New TCR would have been: ", newTCR.decimal());
            } else if (reason.equals("BorrowerOps: Operation not permitted below CT")) {
                uint256 tcr = _TCR(i);
                assertLtDecimal(tcr, CCR, 18, "Shouldn't have failed as TCR >= CCR");
                info("TCR: ", tcr.decimal());
            } else {
                revert(reason);
            }

            info("Expected revert: ", reason);
            _log();

            // Cleanup
            _sweepCollAndUnapprove(i, msg.sender, v.coll, address(v.c.borrowerOperations));
            _sweepWETHAndUnapprove(msg.sender, ETH_GAS_COMPENSATION, address(v.c.borrowerOperations));
        }
    }

    function adjustTrove(
        uint256 i,
        uint8 prop,
        uint256 collChange,
        bool isCollIncrease,
        uint256 debtChange,
        bool isDebtIncrease
    ) external {
        AdjustTroveContext memory v;

        i = _bound(i, 0, branches.length - 1);
        v.prop = AdjustedTroveProperties(_bound(prop, 0, uint8(AdjustedTroveProperties._COUNT) - 1));

        v.c = branches[i];
        v.troveId = _troveIdOf(msg.sender);
        v.t = v.c.troveManager.getLatestTroveData(v.troveId);
        v.wasActive = v.c.troveManager.getTroveStatus(v.troveId) == ACTIVE;
        v.oldTCR = _TCR(i);

        collChange = v.prop != AdjustedTroveProperties.onlyDebt ? _bound(collChange, 0, v.t.entireColl * 11 / 10) : 0;
        debtChange = v.prop != AdjustedTroveProperties.onlyColl ? _bound(debtChange, 0, v.t.entireDebt * 11 / 10) : 0;
        if (!isDebtIncrease) debtChange = Math.min(debtChange, _handlerBold);

        v.collDelta = isCollIncrease ? int256(collChange) : -int256(collChange);
        v.debtDelta = isDebtIncrease ? int256(debtChange) : -int256(debtChange);
        v.$collDelta = v.collDelta * int256(_price[i]) / int256(DECIMAL_PRECISION);
        v.upfrontFee = hintHelpers.predictAdjustTroveUpfrontFee(i, v.troveId, isDebtIncrease ? debtChange : 0);

        info("upfront fee: ", v.upfrontFee.decimal());
        info("coll: ", v.t.entireColl.decimal());
        info("debt: ", v.t.entireDebt.decimal());
        info("coll redist: ", v.t.redistCollGain.decimal());
        info("debt redist: ", v.t.redistBoldDebtGain.decimal());
        info("accrued interest: ", v.t.accruedInterest.decimal());

        logCall(
            "adjustTrove",
            i.toString(),
            v.prop.toString(),
            collChange.decimal(),
            isCollIncrease.toString(),
            debtChange.decimal(),
            isDebtIncrease.toString()
        );

        // TODO: randomly deal less?
        if (isCollIncrease) _dealCollAndApprove(i, msg.sender, collChange, address(v.c.borrowerOperations));
        if (!isDebtIncrease) _dealBold(msg.sender, debtChange);

        vm.prank(msg.sender);
        try _functionCaller.call(
            address(v.c.borrowerOperations),
            _encodeTroveAdjustment(
                v.prop, v.troveId, collChange, isCollIncrease, debtChange, isDebtIncrease, v.upfrontFee
            )
        ) {
            uint256 newICR = _ICR(i, v.collDelta, v.debtDelta, v.upfrontFee, v.t);
            uint256 newTCR = _TCR(i, v.collDelta, v.debtDelta, v.upfrontFee);

            // Preconditions
            assertTrue(collChange > 0 || debtChange > 0, "Should have failed as there was no change");
            assertTrue(v.wasActive, "Should have failed as Trove was not active");

            assertLeDecimal(-v.collDelta, int256(v.t.entireColl), 18, "Should have failed as coll decrease > coll");
            uint256 newColl = v.t.entireColl.add(v.collDelta);

            assertLeDecimal(-v.debtDelta, int256(v.t.entireDebt), 18, "Should have failed as debt decrease > debt");
            uint256 newDebt = (v.t.entireDebt + v.upfrontFee).add(v.debtDelta);

            assertGeDecimal(newDebt, MIN_DEBT, 28, "Should have failed as new debt < MIN_DEBT");
            assertGeDecimal(newICR, MCR[i], 18, "Should have failed as new ICR < MCR");

            if (v.oldTCR >= CCR) {
                assertGeDecimal(newTCR, CCR, 18, "Should have failed as new TCR < CCR");
            } else {
                assertLeDecimal(v.debtDelta, 0, 18, "Borrowing should have failed as TCR < CCR");
                assertGeDecimal(-v.debtDelta, -v.$collDelta, 18, "Repayment < withdrawal when TCR < CCR");
            }

            // Effects (Trove)
            assertEqDecimal(v.c.troveManager.getTroveEntireColl(v.troveId), newColl, 18, "Wrong coll");
            assertEqDecimal(v.c.troveManager.getTroveEntireDebt(v.troveId), newDebt, 18, "Wrong debt");
            if (v.upfrontFee > 0) assertGtDecimal(v.debtDelta, 0, 18, "Only debt increase should incur upfront fee");

            // Effects (system)
            _mintYield(i, v.upfrontFee);

            activeColl[i] += v.t.redistCollGain;
            defaultColl[i] -= v.t.redistCollGain;

            activeDebt[i] += v.t.redistBoldDebtGain;
            defaultDebt[i] -= v.t.redistBoldDebtGain;

            activeColl.update(i, v.collDelta);
            activeDebt.update(i, v.debtDelta);

            _interestAccrual[i] += newDebt * v.t.annualInterestRate;
            _interestAccrual[i] -= v.t.recordedDebt * v.t.annualInterestRate;

            // Cleanup
            if (!isCollIncrease) _sweepColl(i, msg.sender, collChange);
            if (isDebtIncrease) _sweepBold(msg.sender, debtChange);
        } catch Error(string memory reason) {
            // Justify errors
            if (reason.equals("BorrowerOps: There must be either a collateral change or a debt change")) {
                assertEqDecimal(collChange, 0, 18, "Shouldn't have failed as there was a coll change");
                assertEqDecimal(debtChange, 0, 18, "Shouldn't have failed as there was a debt change");
            } else if (reason.equals("BorrowerOps: Trove does not have active status")) {
                assertFalse(v.wasActive, "Shouldn't have failed as Trove was active");
            } else if (reason.equals("BorrowerOps: Can't withdraw more than the Trove's entire collateral")) {
                assertGtDecimal(-v.collDelta, int256(v.t.entireColl), 18, "Shouldn't have failed as withdrawal <= coll");
            } else if (reason.equals("BorrowerOps: Amount repaid must not be larger than the Trove's debt")) {
                assertGtDecimal(-v.debtDelta, int256(v.t.entireDebt), 18, "Shouldn't have failed as repayment <= debt");
            } else if (reason.equals("BorrowerOps: Trove's debt must be greater than minimum")) {
                uint256 newDebt = (v.t.entireDebt + v.upfrontFee).add(v.debtDelta);
                assertLtDecimal(newDebt, MIN_DEBT, 18, "Shouldn't have failed as new debt >= MIN_DEBT");
                info("New debt would have been: ", newDebt.decimal());
            } else if (reason.equals("BorrowerOps: An operation that would result in ICR < MCR is not permitted")) {
                uint256 newICR = _ICR(i, v.collDelta, v.debtDelta, v.upfrontFee, v.t);
                assertLtDecimal(newICR, MCR[i], 18, "Shouldn't have failed as new ICR >= MCR");
                info("New ICR would have been: ", newICR.decimal());
            } else if (reason.equals("BorrowerOps: An operation that would result in TCR < CCR is not permitted")) {
                uint256 newTCR = _TCR(i, v.collDelta, v.debtDelta, v.upfrontFee);
                assertGeDecimal(v.oldTCR, CCR, 18, "TCR was already < CCR");
                assertLtDecimal(newTCR, CCR, 18, "Shouldn't have failed as new TCR >= CCR");
                info("New TCR would have been: ", newTCR.decimal());
            } else if (reason.equals("BorrowerOps: Borrowing not permitted below CT")) {
                assertLtDecimal(v.oldTCR, CCR, 18, "Shouldn't have failed as TCR >= CCR");
                assertGtDecimal(v.debtDelta, 0, 18, "Shouldn't have failed as there was no borrowing");
            } else if (reason.equals("BorrowerOps: below CT, repayment must be >= coll withdrawal")) {
                assertLtDecimal(v.oldTCR, CCR, 18, "Shouldn't have failed as TCR >= CCR");
                assertLtDecimal(-v.debtDelta, -v.$collDelta, 18, "Shouldn't have failed as repayment >= withdrawal");
            } else {
                revert(reason);
            }

            info("Expected revert: ", reason);
            _log();

            // Cleanup
            if (isCollIncrease) _sweepCollAndUnapprove(i, msg.sender, collChange, address(v.c.borrowerOperations));
            if (!isDebtIncrease) _sweepBold(msg.sender, debtChange);
        }
    }

    function adjustTroveInterestRate(uint256 i, uint256 newInterestRate, uint32 upperHintSeed, uint32 lowerHintSeed)
        external
    {
        AdjustTroveInterestRateContext memory v;

        i = _bound(i, 0, branches.length - 1);
        newInterestRate = _bound(newInterestRate, INTEREST_RATE_MIN, INTEREST_RATE_MAX);
        v.upperHint = _pickHint(i, upperHintSeed);
        v.lowerHint = _pickHint(i, lowerHintSeed);

        v.c = branches[i];
        v.troveId = _troveIdOf(msg.sender);
        v.t = v.c.troveManager.getLatestTroveData(v.troveId);
        v.wasActive = v.c.troveManager.getTroveStatus(v.troveId) == ACTIVE;
        v.premature = block.timestamp < v.t.lastInterestRateAdjTime + INTEREST_RATE_ADJ_COOLDOWN;
        v.upfrontFee = hintHelpers.predictAdjustInterestRateUpfrontFee(i, v.troveId, newInterestRate);

        info("upper hint: ", _hintToString(i, v.upperHint));
        info("lower hint: ", _hintToString(i, v.lowerHint));
        info("upfront fee: ", v.upfrontFee.decimal());

        logCall(
            "adjustTroveInterestRate",
            i.toString(),
            newInterestRate.decimal(),
            upperHintSeed.toString(),
            lowerHintSeed.toString()
        );

        vm.prank(msg.sender);
        try v.c.borrowerOperations.adjustTroveInterestRate(
            v.troveId, newInterestRate, v.upperHint, v.lowerHint, v.upfrontFee
        ) {
            uint256 newICR = _ICR(i, 0, 0, v.upfrontFee, v.t);
            uint256 newTCR = _TCR(i, 0, 0, v.upfrontFee);

            // Preconditions
            assertTrue(v.wasActive, "Should have failed as Trove was not active");
            assertLeDecimal(newInterestRate, MAX_ANNUAL_INTEREST_RATE, 18, "Should have failed as interest rate > max");

            if (v.premature) {
                assertGeDecimal(newICR, MCR[i], 18, "Should have failed as new ICR < MCR");
                assertGeDecimal(newTCR, CCR, 18, "Should have failed as new TCR < CCR");
            }

            // Effects (Trove)
            assertEqDecimal(v.c.troveManager.getTroveEntireColl(v.troveId), v.t.entireColl, 18, "Wrong coll");
            assertEqDecimal(
                v.c.troveManager.getTroveEntireDebt(v.troveId), v.t.entireDebt + v.upfrontFee, 18, "Wrong debt"
            );
            assertEqDecimal(
                v.c.troveManager.getTroveAnnualInterestRate(v.troveId), newInterestRate, 18, "Wrong interest rate"
            );
            if (v.upfrontFee > 0) assertTrue(v.premature, "Only premature adjustment should incur upfront fee");

            // Effects (system)
            _mintYield(i, v.upfrontFee);

            activeColl[i] += v.t.redistCollGain;
            defaultColl[i] -= v.t.redistCollGain;

            activeDebt[i] += v.t.redistBoldDebtGain;
            defaultDebt[i] -= v.t.redistBoldDebtGain;

            _interestAccrual[i] += (v.t.entireDebt + v.upfrontFee) * newInterestRate;
            _interestAccrual[i] -= v.t.recordedDebt * v.t.annualInterestRate;
        } catch Error(string memory reason) {
            // Justify failures
            if (reason.equals("ERC721: invalid token ID")) {
                assertFalse(_isOpen(i, v.troveId), "Open Trove should have an NFT");
            } else if (reason.equals("BorrowerOps: Trove does not have active status")) {
                assertFalse(v.wasActive, "Shouldn't have failed as Trove was active");
            } else if (reason.equals("Interest rate must not be greater than max")) {
                assertGtDecimal(
                    newInterestRate, MAX_ANNUAL_INTEREST_RATE, 18, "Shouldn't have failed as interest rate <= max"
                );
            } else if (reason.equals("BorrowerOps: An operation that would result in ICR < MCR is not permitted")) {
                uint256 newICR = _ICR(i, 0, 0, v.upfrontFee, v.t);
                assertTrue(v.premature, "Shouldn't have failed as adjustment was not premature");
                assertLtDecimal(newICR, MCR[i], 18, "Shouldn't have failed as new ICR >= MCR");
                info("New ICR would have been: ", newICR.decimal());
            } else if (reason.equals("BorrowerOps: An operation that would result in TCR < CCR is not permitted")) {
                uint256 newTCR = _TCR(i, 0, 0, v.upfrontFee);
                assertTrue(v.premature, "Shouldn't have failed as adjustment was not premature");
                assertLtDecimal(newTCR, CCR, 18, "Shouldn't have failed as new TCR >= CCR");
                info("New TCR would have been: ", newTCR.decimal());
            } else {
                revert(reason);
            }

            info("Expected revert: ", reason);
            _log();
        }
    }

    function closeTrove(uint256 i) external {
        i = _bound(i, 0, branches.length - 1);

        LiquityContracts memory c = branches[i];
        uint256 troveId = _troveIdOf(msg.sender);
        LatestTroveData memory t = c.troveManager.getLatestTroveData(troveId);
        bool wasOpen = _isOpen(i, troveId);

        logCall("closeTrove", i.toString());

        uint256 dealt = Math.min(t.entireDebt, _handlerBold);
        _dealBold(msg.sender, dealt);

        vm.prank(msg.sender);
        try c.borrowerOperations.closeTrove(troveId) {
            uint256 newTCR = _TCR(i, -int256(t.entireColl), -int256(t.entireDebt), 0);

            // Preconditions
            assertTrue(wasOpen, "Should have failed as Trove wasn't open");
            assertGt(numTroves[i], 1, "Should have failed to close last Trove in the system");
            assertGeDecimal(newTCR, CCR, 18, "Should have failed as new TCR < CCR");

            // Effects (Trove)
            assertEqDecimal(c.troveManager.getTroveEntireColl(troveId), 0, 18, "Coll should have been zeroed");
            assertEqDecimal(c.troveManager.getTroveEntireDebt(troveId), 0, 18, "Debt should have been zeroed");
            assertEq(c.troveManager.getTroveStatus(troveId).toString(), CLOSED_BY_OWNER.toString(), "Wrong status");
            assertFalse(c.sortedTroves.contains(troveId), "Trove should have been removed from SortedTroves");

            // Effects (system)
            _mintYield(i, 0);

            activeColl[i] += t.redistCollGain;
            defaultColl[i] -= t.redistCollGain;

            activeDebt[i] += t.redistBoldDebtGain;
            defaultDebt[i] -= t.redistBoldDebtGain;

            activeColl[i] -= t.entireColl;
            activeDebt[i] -= t.entireDebt;

            _interestAccrual[i] -= t.recordedDebt * t.annualInterestRate;
            numTroves[i] -= 1;
            if (t.recordedDebt < MIN_DEBT) numZombies[i] -= 1;

            // Cleanup
            _sweepColl(i, msg.sender, t.entireColl);
            _sweepWETH(msg.sender, ETH_GAS_COMPENSATION);
        } catch Error(string memory reason) {
            // Justify failures
            if (reason.equals("ERC721: invalid token ID")) {
                assertFalse(wasOpen, "Open Trove should have an NFT");
            } else if (reason.equals("BorrowerOps: Caller doesnt have enough Bold to make repayment")) {
                assertLtDecimal(dealt, t.entireDebt, 18, "Shouldn't have failed as caller had enough Bold");
            } else if (reason.equals("TroveManager: Only one trove in the system")) {
                assertEq(numTroves[i], 1, "Shouldn't have failed as there was at least one Trove left in the system");
            } else if (reason.equals("BorrowerOps: An operation that would result in TCR < CCR is not permitted")) {
                uint256 newTCR = _TCR(i, -int256(t.entireColl), -int256(t.entireDebt), 0);
                assertLtDecimal(newTCR, CCR, 18, "Shouldn't have failed as new TCR >= CCR");
                info("New TCR would have been: ", newTCR.decimal());
            } else {
                revert(reason);
            }

            info("Expected revert: ", reason);
            _log();

            // Cleanup
            _sweepBold(msg.sender, dealt);
        }
    }

    function addMeToLiquidationBatch() external {
        logCall("addMeToLiquidationBatch");
        _addToLiquidationBatch(msg.sender);
    }

    function batchLiquidateTroves(uint256 i) external {
        i = _bound(i, 0, branches.length - 1);

        LiquityContracts memory c = branches[i];
        LiquidationTotals memory t;
        _planLiquidation(i, t);

        info("batch: [", _labelsFrom(_liquidationBatch).join(", "), "]");
        info("liquidatable: [", _labelsFrom(_liquidatable).join(", "), "]");
        logCall("batchLiquidateTroves", i.toString());

        vm.prank(msg.sender);
        try c.troveManager.batchLiquidateTroves(_troveIdsFrom(_liquidationBatch)) {
            info("SP BOLD: ", c.stabilityPool.getTotalBoldDeposits().decimal());
            info("P: ", c.stabilityPool.P().decimal());
            _log();

            // Preconditions
            assertGt(_liquidationBatch.length, 0, "Should have failed as batch was empty");
            assertGt(_liquidatable.length, 0, "Should have failed as there was nothing to liquidate");
            assertGt(numTroves[i] - _liquidatable.length, 0, "Should have failed to liquidate last Trove in the system");

            // Effects (Troves)
            for (uint256 j = 0; j < _liquidatable.length; ++j) {
                uint256 troveId = _troveIdOf(_liquidatable[j]);
                assertEqDecimal(c.troveManager.getTroveEntireColl(troveId), 0, 18, "Coll should have been zeroed");
                assertEqDecimal(c.troveManager.getTroveEntireDebt(troveId), 0, 18, "Debt should have been zeroed");
                assertEq(
                    c.troveManager.getTroveStatus(troveId).toString(), CLOSED_BY_LIQUIDATION.toString(), "Wrong status"
                );
                assertFalse(c.sortedTroves.contains(troveId), "Trove should have been removed from SortedTroves");
            }

            // Effects (system)
            _mintYield(i, 0);

            activeColl[i] += t.appliedCollRedist;
            defaultColl[i] -= t.appliedCollRedist;

            activeDebt[i] += t.appliedDebtRedist;
            defaultDebt[i] -= t.appliedDebtRedist;

            spColl[i] += t.spCollGain;
            activeColl[i] -= t.spCollGain;

            spBoldDeposits[i] -= t.spOffset;
            activeDebt[i] -= t.spOffset;

            defaultColl[i] += t.collRedist;
            activeColl[i] -= t.collRedist;

            defaultDebt[i] += t.debtRedist;
            activeDebt[i] -= t.debtRedist;

            collSurplus[i] += t.collSurplus;
            activeColl[i] -= t.collSurplus;

            activeColl[i] -= t.collGasComp;
            _interestAccrual[i] -= t.interestAccrualDecrease;
            numTroves[i] -= _liquidatable.length;

            // Cleanup
            _sweepColl(i, msg.sender, t.collGasComp);
            _sweepWETH(msg.sender, _liquidatable.length * ETH_GAS_COMPENSATION);
        } catch Error(string memory reason) {
            // Justify failures
            if (reason.equals("TroveManager: Calldata address array must not be empty")) {
                assertEq(_liquidationBatch.length, 0, "Shouldn't have failed as batch was not empty");
            } else if (reason.equals("TroveManager: nothing to liquidate")) {
                assertEq(_liquidatable.length, 0, "Shouldn't have failed as there were liquidatable Troves");
            } else if (reason.equals("TroveManager: Only one trove in the system")) {
                assertEq(
                    numTroves[i] - _liquidatable.length,
                    0,
                    "Shouldn't have failed as there was at least one Trove left in the system"
                );
            } else {
                revert(reason);
            }

            info("Expected revert: ", reason);
            _log();
        }

        _resetLiquidationBatch();
    }

    function redeemCollateral(uint256 amount, uint256 maxIterationsPerCollateral) external {
        uint256 maxNumTroves = 0;

        for (uint256 i = 0; i < branches.length; ++i) {
            maxNumTroves = Math.max(numTroves[i], maxNumTroves);
        }

        amount = _bound(amount, 0, _handlerBold);
        maxIterationsPerCollateral = _bound(maxIterationsPerCollateral, 0, maxNumTroves * 11 / 10);

        uint256 oldBaseRate = _getBaseRate();
        uint256 redemptionRate = _getRedemptionRate(oldBaseRate + _getBaseRateIncrease(amount));

        RedemptionTotals[] memory t = new RedemptionTotals[](branches.length);
        uint256 redeemedBold = _planRedemption(amount, maxIterationsPerCollateral, redemptionRate, t);
        assertLeDecimal(redeemedBold, amount, 18, "Total redeemed exceeds input amount");

        info("redemption rate: ", redemptionRate.decimal());
        info("redeemed BOLD: ", redeemedBold.decimal());
        info("redeemed Troves: [");
        for (uint256 i = 0; i < branches.length; ++i) {
            info("  [", _labelsFrom(_redemptionPlan, i).join(", "), "],");
        }
        info("]");
        logCall("redeemCollateral", amount.decimal(), maxIterationsPerCollateral.toString());

        // TODO: randomly deal less than amount?
        _dealBold(msg.sender, amount);

        vm.prank(msg.sender);
        try collateralRegistry.redeemCollateral(amount, maxIterationsPerCollateral, redemptionRate) {
            // Preconditions
            assertGtDecimal(amount, 0, 18, "Should have failed as amount was zero");

            // Effects (global)
            _baseRate = Math.min(oldBaseRate + _getBaseRateIncrease(redeemedBold), _100pct);
            if (_timeSinceLastRedemption >= ONE_MINUTE) _timeSinceLastRedemption = 0;

            for (uint256 j = 0; j < branches.length; ++j) {
                if (t[j].attemptedAmount == 0) continue; // no effects on unredeemed branches

                LiquityContracts memory c = branches[j];
                RedeemedTrove[] storage troves = _redemptionPlan[j];

                // Effects (Troves)
                for (uint256 i = 0; i < troves.length; ++i) {
                    RedeemedTrove memory trove = troves[i];

                    if (i < troves.length - 1) {
                        assertEqDecimal(trove.newDebt, 0, 18, "Only last Trove redeemed in branch may have debt left");
                    }

                    assertEqDecimal(c.troveManager.getTroveEntireColl(trove.id), trove.newColl, 18, "Wrong coll");
                    assertEqDecimal(c.troveManager.getTroveEntireDebt(trove.id), trove.newDebt, 18, "Wrong debt");

                    if (trove.newDebt < MIN_DEBT) {
                        assertEq(
                            c.troveManager.getTroveStatus(trove.id).toString(), UNREDEEMABLE.toString(), "Wrong status"
                        );
                        assertFalse(
                            c.sortedTroves.contains(trove.id), "Trove should have been removed from SortedTroves"
                        );
                    }
                }

                // Effects (system)
                _mintYield(j, 0);

                activeColl[j] += t[j].appliedCollRedist;
                defaultColl[j] -= t[j].appliedCollRedist;

                activeDebt[j] += t[j].appliedDebtRedist;
                defaultDebt[j] -= t[j].appliedDebtRedist;

                activeColl[j] -= t[j].collRedeemed;
                activeDebt[j] -= t[j].debtRedeemed;

                _interestAccrual.update(j, t[j].interestAccrualDelta);

                if (troves.length > 0) {
                    numZombies[j] += troves.length - 1; // all except last are guaranteed zombies
                    if (troves[troves.length - 1].newDebt < MIN_DEBT) numZombies[j] += 1;
                }

                // Cleanup (coll)
                _sweepColl(j, msg.sender, t[j].collRedeemed);
            }

            // Cleanup (remaining BOLD)
            _sweepBold(msg.sender, amount - redeemedBold);
        } catch Error(string memory reason) {
            // Justify failures
            if (reason.equals("TroveManager: Amount must be greater than zero")) {
                assertEqDecimal(amount, 0, 18, "Shouldn't have failed as amount was greater than zero");
            } else {
                revert(reason);
            }

            info("Expected revert: ", reason);
            _log();

            // Cleanup
            _sweepBold(msg.sender, amount);
        }

        _resetRedemptionPlan();
    }

    function provideToSP(uint256 i, uint256 amount, bool claim) external {
        i = _bound(i, 0, branches.length - 1);
        amount = _bound(amount, 0, _handlerBold);

        LiquityContracts memory c = branches[i];
        uint256 initialBoldDeposit = c.stabilityPool.deposits(msg.sender);
        uint256 boldDeposit = c.stabilityPool.getCompoundedBoldDeposit(msg.sender);
        uint256 boldYield = c.stabilityPool.getDepositorYieldGainWithPending(msg.sender);
        uint256 ethGain = c.stabilityPool.getDepositorCollGain(msg.sender);
        uint256 ethStash = c.stabilityPool.stashedColl(msg.sender);

        info("initial deposit: ", initialBoldDeposit.decimal());
        info("compounded deposit: ", boldDeposit.decimal());
        info("yield gain: ", boldYield.decimal());
        info("coll gain: ", ethGain.decimal());
        info("stashed coll: ", ethStash.decimal());
        logCall("provideToSP", i.toString(), amount.decimal(), claim.toString());

        // TODO: randomly deal less than amount?
        _dealBold(msg.sender, amount);

        vm.prank(msg.sender);
        try c.stabilityPool.provideToSP(amount, claim) {
            // Preconditions
            assertGtDecimal(amount, 0, 18, "Should have failed as amount was zero");

            // Effects (deposit)
            uint256 ethClaimed = claim ? ethStash + ethGain : 0;
            uint256 boldClaimed = claim ? boldYield : 0;

            ethStash += ethGain;
            ethStash -= ethClaimed;

            boldDeposit += amount;
            boldDeposit += boldYield;
            boldDeposit -= boldClaimed;

            assertEqDecimal(c.stabilityPool.getCompoundedBoldDeposit(msg.sender), boldDeposit, 18, "Wrong deposit");
            assertEqDecimal(c.stabilityPool.getDepositorYieldGain(msg.sender), 0, 18, "Wrong yield gain");
            assertEqDecimal(c.stabilityPool.getDepositorCollGain(msg.sender), 0, 18, "Wrong coll gain");
            assertEqDecimal(c.stabilityPool.stashedColl(msg.sender), ethStash, 18, "Wrong stashed coll");

            // Effects (system)
            _mintYield(i, 0);

            spColl[i] -= ethClaimed;
            spBoldDeposits[i] += amount;
            spBoldDeposits[i] += boldYield;
            spBoldDeposits[i] -= boldClaimed;
            spBoldYield[i] -= boldYield;

            // Cleanup
            _sweepBold(msg.sender, boldClaimed);
            _sweepColl(i, msg.sender, ethClaimed);
        } catch Error(string memory reason) {
            // Justify failures
            if (reason.equals("StabilityPool: Amount must be non-zero")) {
                assertEqDecimal(amount, 0, 18, "Shouldn't have failed as amount was non-zero");
            } else {
                revert(reason);
            }

            info("Expected revert: ", reason);
            _log();

            // Cleanup
            _sweepBold(msg.sender, amount); // Take back the BOLD that was dealt
        }
    }

    function withdrawFromSP(uint256 i, uint256 amount, bool claim) external {
        i = _bound(i, 0, branches.length - 1);

        LiquityContracts memory c = branches[i];
        uint256 initialBoldDeposit = c.stabilityPool.deposits(msg.sender);
        uint256 boldDeposit = c.stabilityPool.getCompoundedBoldDeposit(msg.sender);
        uint256 boldYield = c.stabilityPool.getDepositorYieldGainWithPending(msg.sender);
        uint256 ethGain = c.stabilityPool.getDepositorCollGain(msg.sender);
        uint256 ethStash = c.stabilityPool.stashedColl(msg.sender);

        amount = _bound(amount, 0, boldDeposit * 11 / 10); // sometimes try withdrawing too much
        uint256 withdrawn = Math.min(amount, boldDeposit);

        info("initial deposit: ", initialBoldDeposit.decimal());
        info("compounded deposit: ", boldDeposit.decimal());
        info("yield gain: ", boldYield.decimal());
        info("coll gain: ", ethGain.decimal());
        info("stashed coll: ", ethStash.decimal());
        logCall("withdrawFromSP", i.toString(), amount.decimal(), claim.toString());

        vm.prank(msg.sender);
        try c.stabilityPool.withdrawFromSP(amount, claim) {
            // Preconditions
            assertGtDecimal(initialBoldDeposit, 0, 18, "Should have failed as user had zero deposit");

            // Effects (deposit)
            uint256 ethClaimed = claim ? ethStash + ethGain : 0;
            uint256 boldClaimed = claim ? boldYield : 0;

            ethStash += ethGain;
            ethStash -= ethClaimed;

            boldDeposit += boldYield;
            boldDeposit -= boldClaimed;
            boldDeposit -= withdrawn;

            assertEqDecimal(c.stabilityPool.getCompoundedBoldDeposit(msg.sender), boldDeposit, 18, "Wrong deposit");
            assertEqDecimal(c.stabilityPool.getDepositorYieldGain(msg.sender), 0, 18, "Wrong yield gain");
            assertEqDecimal(c.stabilityPool.getDepositorCollGain(msg.sender), 0, 18, "Wrong coll gain");
            assertEqDecimal(c.stabilityPool.stashedColl(msg.sender), ethStash, 18, "Wrong stashed coll");

            // Effects (system)
            _mintYield(i, 0);

            spColl[i] -= ethClaimed;
            spBoldDeposits[i] += boldYield;
            spBoldDeposits[i] -= boldClaimed;
            spBoldDeposits[i] -= withdrawn;
            spBoldYield[i] -= boldYield;

            // Cleanup
            _sweepBold(msg.sender, boldClaimed + withdrawn);
            _sweepColl(i, msg.sender, ethClaimed);
        } catch Error(string memory reason) {
            // Justify failures
            if (reason.equals("StabilityPool: User must have a non-zero deposit")) {
                assertEqDecimal(
                    c.stabilityPool.deposits(msg.sender), 0, 18, "Shouldn't have failed as user had a non-zero deposit"
                );
            } else {
                revert(reason);
            }

            info("Expected revert: ", reason);
            _log();
        }
    }

    // XXX unfinished
    // function registerBatchManager(
    //     uint256 i,
    //     uint128 minInterestRate,
    //     uint128 maxInterestRate,
    //     uint128 currentInterestRate,
    //     uint128 annualManagementFee,
    //     uint128 minInterestRateChangePeriod
    // ) external {
    //     i = _bound(i, 0, branches.length - 1);
    //     minInterestRate = uint128(_bound(minInterestRate, INTEREST_RATE_MIN, INTEREST_RATE_MAX));
    //     maxInterestRate = uint128(_bound(maxInterestRate, minInterestRate * 9 / 10, INTEREST_RATE_MAX));
    //     currentInterestRate = uint128(_bound(currentInterestRate, minInterestRate * 9 / 10, maxInterestRate * 11 / 10));

    //     LiquityContracts memory c = branches[i];
    //     bool existed = c.borrowerOperations.getInterestBatchManager(msg.sender).maxInterestRate > 0;

    //     vm.prank(msg.sender);
    //     try c.borrowerOperations.registerBatchManager(
    //         minInterestRate, maxInterestRate, currentInterestRate, annualManagementFee, minInterestRateChangePeriod
    //     ) {
    //         // Preconditions
    //         assertFalse(existed, "Should have failed as batch manager already existed");

    //         // Effects
    //         IBorrowerOperations.InterestBatchManager memory params =
    //             c.borrowerOperations.getInterestBatchManager(msg.sender);

    //     } catch Error(string memory reason) {
    //         // Justify failures
    //         if (reason.equals("BO: Batch Manager already exists")) {
    //             assertTrue(existed, "Shouldn't have failed as batch manager did not exist");
    //         } else {
    //             revert(reason);
    //         }

    //         info("Expected revert: ", reason);
    //         _log();
    //     }
    // }

    ///////////////////////////////
    // Internal helper functions //
    ///////////////////////////////

    function _getBaseRate() internal view returns (uint256) {
        uint256 minutesSinceLastRedemption = _timeSinceLastRedemption / ONE_MINUTE;
        uint256 decaySinceLastRedemption = REDEMPTION_MINUTE_DECAY_FACTOR.pow(minutesSinceLastRedemption);
        return _baseRate * decaySinceLastRedemption / DECIMAL_PRECISION;
    }

    function _getBaseRateIncrease(uint256 redeemed) internal view returns (uint256) {
        uint256 boldSupply = getBoldSupply();
        return boldSupply > 0 ? redeemed * DECIMAL_PRECISION / boldSupply / REDEMPTION_BETA : 0;
    }

    function _getRedemptionRate(uint256 baseRate) internal pure returns (uint256) {
        return Math.min(REDEMPTION_FEE_FLOOR + baseRate, _100pct);
    }

    function _getTotalColl(uint256 i) internal view returns (uint256) {
        return activeColl[i] + defaultColl[i];
    }

    function _getTotalDebt(uint256 i) internal view returns (uint256) {
        return activeDebt[i] + defaultDebt[i] + getPendingInterest(i);
    }

    function _getUnbacked(uint256 i) internal view returns (uint256) {
        uint256 sp = spBoldDeposits[i];
        uint256 totalDebt = _getTotalDebt(i);

        return sp < totalDebt ? totalDebt - sp : 0;
    }

    function _CR(uint256 i, uint256 coll, uint256 debt) internal view returns (uint256) {
        return debt > 0 ? coll * _price[i] / debt : type(uint256).max;
    }

    function _ICR(uint256 i, LatestTroveData memory trove) internal view returns (uint256) {
        return _ICR(i, 0, 0, 0, trove);
    }

    function _ICR(uint256 i, int256 collDelta, int256 debtDelta, uint256 upfrontFee, LatestTroveData memory trove)
        internal
        view
        returns (uint256)
    {
        uint256 coll = trove.entireColl.add(collDelta);
        uint256 debt = (trove.entireDebt + upfrontFee).add(debtDelta);

        return _CR(i, coll, debt);
    }

    function _TCR(uint256 i) internal view returns (uint256) {
        return _TCR(i, 0, 0, 0);
    }

    function _TCR(uint256 i, int256 collDelta, int256 debtDelta, uint256 upfrontFee) internal view returns (uint256) {
        uint256 totalColl = _getTotalColl(i).add(collDelta);
        uint256 totalDebt = (_getTotalDebt(i) + upfrontFee).add(debtDelta);

        return _CR(i, totalColl, totalDebt);
    }

    // We open at most one Trove per actor per branch, for reasons of simplicity,
    // as Troves aren't enumerable per user, only globally.
    function _troveIdOf(address owner) internal pure returns (uint256) {
        return uint256(keccak256(abi.encode(owner, OWNER_INDEX)));
    }

    function _troveIdsFrom(address[] storage owners) internal view returns (uint256[] memory ret) {
        ret = new uint256[](owners.length);

        for (uint256 i = 0; i < owners.length; ++i) {
            ret[i] = _troveIdOf(owners[i]);
        }
    }

    function _labelsFrom(address[] storage owners) internal view returns (string[] memory ret) {
        ret = new string[](owners.length);

        for (uint256 i = 0; i < owners.length; ++i) {
            ret[i] = vm.getLabel(owners[i]);
        }
    }

    function _labelsFrom(mapping(uint256 => RedeemedTrove[]) storage redemptionPlan, uint256 i)
        internal
        view
        returns (string[] memory ret)
    {
        RedeemedTrove[] storage redeemed = redemptionPlan[i];
        ret = new string[](redeemed.length);

        for (uint256 j = 0; j < redeemed.length; ++j) {
            ret[j] = vm.getLabel(branches[i].troveManager.ownerOf(redeemed[j].id));
        }
    }

    function _isOpen(uint256 i, uint256 troveId) internal view returns (bool) {
        ITroveManager.Status status = branches[i].troveManager.getTroveStatus(troveId);
        return status == ACTIVE || status == UNREDEEMABLE;
    }

    function _pickHint(uint256 i, uint256 seed) internal view returns (uint256) {
        ITroveManager troveManager = branches[i].troveManager;

        // We're going to pull:
        // - 50% of the time a valid ID, including 0 (end of list)
        // - 50% of the time a random (nonexistent) ID
        uint256 rem = seed % (2 * (numTroves[i] + 1));

        if (rem == 0) {
            return 0;
        } else if (rem <= numTroves[i]) {
            return troveManager.getTroveFromTroveIdsArray(numTroves[i] - 1);
        } else {
            // pick a pseudo-random number
            return uint256(keccak256(abi.encodePacked(seed)));
        }
    }

    function _hintToString(uint256 i, uint256 troveId) internal view returns (string memory) {
        TroveManagerTester troveManager = branches[i].troveManager;

        if (_isOpen(i, troveId)) {
            return vm.getLabel(troveManager.ownerOf(troveId));
        } else {
            return troveId.toString();
        }
    }

    // function _dumpSortedTroves(uint256 i) internal {
    //     ISortedTroves sortedTroves = branches[i].sortedTroves;
    //     ITroveManager troveManager = branches[i].troveManager;

    //     info("SortedTroves: [");
    //     for (uint256 curr = sortedTroves.getFirst(); curr != 0; curr = sortedTroves.getNext(curr)) {
    //         info(
    //             "  Trove({owner: ",
    //             vm.getLabel(troveManager.ownerOf(curr)),
    //             ", annualInterestRate: ",
    //             troveManager.getTroveAnnualInterestRate(curr).decimal(),
    //             "}),"
    //         );
    //     }
    //     info("]");
    // }

    function _mintYield(uint256 i, uint256 upfrontFee) internal {
        uint256 mintedInterest = getPendingInterest(i);
        _pendingInterest[i] = 0;

        uint256 mintedYield = mintedInterest + upfrontFee;
        activeDebt[i] += mintedYield;

        uint256 mintedSPBoldYield = mintedYield * SP_YIELD_SPLIT / DECIMAL_PRECISION;
        if (spBoldDeposits[i] == 0) {
            spUnclaimableBoldYield[i] += mintedSPBoldYield;
        } else {
            spBoldYield[i] += mintedSPBoldYield;
        }
    }

    function _dealWETHAndApprove(address to, uint256 amount, address spender) internal {
        uint256 balance = weth.balanceOf(to);
        uint256 allowance = weth.allowance(to, spender);

        deal(address(weth), to, balance + amount);
        vm.prank(to);
        weth.approve(spender, allowance + amount);
    }

    function _dealCollAndApprove(uint256 i, address to, uint256 amount, address spender) internal {
        IERC20 collToken = branches[i].collToken;
        uint256 balance = collToken.balanceOf(to);
        uint256 allowance = collToken.allowance(to, spender);

        deal(address(collToken), to, balance + amount);
        vm.prank(to);
        collToken.approve(spender, allowance + amount);
    }

    function _sweepWETH(address from, uint256 amount) internal {
        vm.prank(from);
        weth.transfer(address(this), amount);
    }

    function _sweepWETHAndUnapprove(address from, uint256 amount, address spender) internal {
        _sweepWETH(from, amount);

        uint256 allowance = weth.allowance(from, spender);
        vm.prank(from);
        weth.approve(spender, allowance - amount);
    }

    function _sweepColl(uint256 i, address from, uint256 amount) internal {
        vm.prank(from);
        branches[i].collToken.transfer(address(this), amount);
    }

    function _sweepCollAndUnapprove(uint256 i, address from, uint256 amount, address spender) internal {
        _sweepColl(i, from, amount);

        IERC20 collToken = branches[i].collToken;
        uint256 allowance = collToken.allowance(from, spender);
        vm.prank(from);
        collToken.approve(spender, allowance - amount);
    }

    function _dealBold(address to, uint256 amount) internal {
        boldToken.transfer(to, amount);
        _handlerBold -= amount;
    }

    function _sweepBold(address from, uint256 amount) internal {
        vm.prank(from);
        boldToken.transfer(address(this), amount);
        _handlerBold += amount;
    }

    function _addToLiquidationBatch(address owner) internal {
        _liquidationBatch.push(owner);
    }

    function _aggregateLiquidation(uint256 i, LatestTroveData memory trove, LiquidationTotals memory t) internal view {
        // Pending redist
        t.appliedDebtRedist += trove.redistBoldDebtGain;
        t.appliedCollRedist += trove.redistCollGain;

        // Coll gas comp
        uint256 collRemaining = trove.entireColl;
        uint256 collGasComp = Math.min(collRemaining / COLL_GAS_COMPENSATION_DIVISOR, COLL_GAS_COMPENSATION_CAP);
        t.collGasComp += collGasComp;
        collRemaining -= collGasComp;

        // Offset debt by SP
        uint256 spOffset = Math.min(trove.entireDebt, spBoldDeposits[i] - t.spOffset);
        t.spOffset += spOffset;

        // Send coll to SP
        uint256 collSPPortion = collRemaining * spOffset / trove.entireDebt;
        uint256 spCollGain = Math.min(collSPPortion, spOffset * (_100pct + LIQ_PENALTY_SP[i]) / _price[i]);
        t.spCollGain += spCollGain;
        collRemaining -= spCollGain;

        // Redistribute debt
        uint256 debtRedist = trove.entireDebt - spOffset;
        t.debtRedist += debtRedist;

        // Redistribute coll
        uint256 collRedist = Math.min(collRemaining, debtRedist * (_100pct + LIQ_PENALTY_REDIST[i]) / _price[i]);
        t.collRedist += collRedist;
        collRemaining -= collRedist;

        // Surplus
        t.collSurplus += collRemaining;

        // Interest accrual
        t.interestAccrualDecrease += trove.recordedDebt * trove.annualInterestRate;
    }

    function _planLiquidation(uint256 i, LiquidationTotals memory t) internal {
        ITroveManager troveManager = branches[i].troveManager;

        for (uint256 j = 0; j < _liquidationBatch.length; ++j) {
            uint256 troveId = _troveIdOf(_liquidationBatch[j]);

            if (_liquidationHasSeen[troveId]) continue; // skip duplicate entry
            _liquidationHasSeen[troveId] = true;

            LatestTroveData memory trove = troveManager.getLatestTroveData(troveId);
            if (trove.entireDebt == 0 || _ICR(i, trove) >= MCR[i]) continue;

            _liquidatable.push(_liquidationBatch[j]);
            _aggregateLiquidation(i, trove, t);
        }
    }

    function _resetLiquidationBatch() internal {
        for (uint256 i = 0; i < _liquidationBatch.length; ++i) {
            delete _liquidationHasSeen[_troveIdOf(_liquidationBatch[i])];
        }

        delete _liquidationBatch;
        delete _liquidatable;
    }

    function _planRedemption(
        uint256 amount,
        uint256 maxIterationsPerCollateral,
        uint256 feePct,
        RedemptionTotals[] memory t
    ) internal returns (uint256 totalRedeemed) {
        uint256 totalUnbacked = 0;
        bool[] memory redeemFromBranch = new bool[](branches.length);

        for (uint256 j = 0; j < branches.length; ++j) {
            if (_TCR(j) < SCR[j]) continue;

            uint256 unbacked = _getUnbacked(j);
            if (unbacked == 0) continue;

            totalUnbacked += unbacked;
            redeemFromBranch[j] = true;
        }

        if (totalUnbacked == 0) return 0;

        for (uint256 j = 0; j < branches.length; ++j) {
            if (!redeemFromBranch[j]) continue;

            t[j].attemptedAmount = amount * _getUnbacked(j) / totalUnbacked;
            if (t[j].attemptedAmount == 0) continue;

            LiquityContracts memory c = branches[j];
            uint256 remainingAmount = t[j].attemptedAmount;
            uint256 troveId = 0; // "root node" ID

            for (uint256 i = 0; i < maxIterationsPerCollateral || maxIterationsPerCollateral == 0; ++i) {
                if (remainingAmount == 0) break;

                troveId = c.sortedTroves.getPrev(troveId);
                if (troveId == 0) break;

                LatestTroveData memory trove = c.troveManager.getLatestTroveData(troveId);
                if (_ICR(j, trove) < _100pct) continue;

                uint256 debtRedeemed = Math.min(remainingAmount, trove.entireDebt);
                uint256 collRedeemedPlusFee = debtRedeemed * DECIMAL_PRECISION / _price[j];
                uint256 fee = collRedeemedPlusFee * feePct / _100pct;
                uint256 collRedeemed = collRedeemedPlusFee - fee;

                RedeemedTrove storage redeemedTrove = _redemptionPlan[j].push() = RedeemedTrove({
                    id: troveId,
                    newColl: trove.entireColl - collRedeemed,
                    newDebt: trove.entireDebt - debtRedeemed
                });

                // Pending redist
                t[j].appliedDebtRedist += trove.redistBoldDebtGain;
                t[j].appliedCollRedist += trove.redistCollGain;

                // Total redeemed
                t[j].collRedeemed += collRedeemed;
                t[j].debtRedeemed += debtRedeemed;

                // Interest accrual
                t[j].interestAccrualDelta += int256(redeemedTrove.newDebt * trove.annualInterestRate);
                t[j].interestAccrualDelta -= int256(trove.recordedDebt * trove.annualInterestRate);

                totalRedeemed += debtRedeemed;
                remainingAmount -= debtRedeemed;
            }
        }
    }

    function _resetRedemptionPlan() internal {
        for (uint256 i = 0; i < branches.length; ++i) {
            delete _redemptionPlan[i];
        }
    }

    function _encodeTroveAdjustment(
        AdjustedTroveProperties prop,
        uint256 troveId,
        uint256 collChange,
        bool isCollIncrease,
        uint256 debtChange,
        bool isDebtIncrease,
        uint256 maxUpfrontFee
    ) internal pure returns (bytes memory) {
        if (prop == AdjustedTroveProperties.onlyColl) {
            if (isCollIncrease) {
                return abi.encodeCall(IBorrowerOperations.addColl, (troveId, collChange));
            } else {
                return abi.encodeCall(IBorrowerOperations.withdrawColl, (troveId, collChange));
            }
        }

        if (prop == AdjustedTroveProperties.onlyDebt) {
            if (isDebtIncrease) {
                return abi.encodeCall(IBorrowerOperations.withdrawBold, (troveId, debtChange, maxUpfrontFee));
            } else {
                return abi.encodeCall(IBorrowerOperations.repayBold, (troveId, debtChange));
            }
        }

        if (prop == AdjustedTroveProperties.both) {
            return abi.encodeCall(
                IBorrowerOperations.adjustTrove,
                (troveId, collChange, isCollIncrease, debtChange, isDebtIncrease, maxUpfrontFee)
            );
        }

        revert("Invalid prop");
    }
}<|MERGE_RESOLUTION|>--- conflicted
+++ resolved
@@ -260,207 +260,7 @@
     }
 
     function getPendingInterest(uint256 i) public view returns (uint256) {
-<<<<<<< HEAD
         return Math.ceilDiv(_pendingInterest[i], ONE_YEAR * DECIMAL_PRECISION);
-=======
-        return Math.ceilDiv(pendingInterest[i], ONE_YEAR * DECIMAL_PRECISION);
-    }
-
-    function _getRedemptionFeePct(uint256 amount) internal view returns (uint256) {
-        return boldToken.totalSupply() > 0
-            ? collateralRegistry.getRedemptionRateForRedeemedAmount(amount)
-            : DECIMAL_PRECISION;
-    }
-
-    function _mintYield(uint256 i, uint256 upfrontFee) internal {
-        uint256 mintedInterest = getPendingInterest(i);
-        pendingInterest[i] = 0;
-
-        uint256 mintedYield = mintedInterest + upfrontFee;
-        activeDebt[i] += mintedYield;
-
-        uint256 mintedSPBoldYield = mintedYield * SP_YIELD_SPLIT / DECIMAL_PRECISION;
-        if (spBoldDeposits[i] == 0) {
-            spUnclaimableBoldYield[i] += mintedSPBoldYield;
-        } else {
-            spBoldYield[i] += mintedSPBoldYield;
-        }
-    }
-
-    function _dealWETHAndApprove(address to, uint256 amount, address spender) internal {
-        uint256 balance = weth.balanceOf(to);
-        uint256 allowance = weth.allowance(to, spender);
-
-        deal(address(weth), to, balance + amount);
-        vm.prank(to);
-        weth.approve(spender, allowance + amount);
-    }
-
-    function _dealCollAndApprove(uint256 i, address to, uint256 amount, address spender) internal {
-        IERC20 collToken = branches[i].collToken;
-        uint256 balance = collToken.balanceOf(to);
-        uint256 allowance = collToken.allowance(to, spender);
-
-        deal(address(collToken), to, balance + amount);
-        vm.prank(to);
-        collToken.approve(spender, allowance + amount);
-    }
-
-    function _sweepWETH(address from, uint256 amount) internal {
-        vm.prank(from);
-        weth.transfer(address(this), amount);
-    }
-
-    function _sweepWETHAndUnapprove(address from, uint256 amount, address spender) internal {
-        _sweepWETH(from, amount);
-
-        uint256 allowance = weth.allowance(from, spender);
-        vm.prank(from);
-        weth.approve(spender, allowance - amount);
-    }
-
-    function _sweepColl(uint256 i, address from, uint256 amount) internal {
-        vm.prank(from);
-        branches[i].collToken.transfer(address(this), amount);
-    }
-
-    function _sweepCollAndUnapprove(uint256 i, address from, uint256 amount, address spender) internal {
-        _sweepColl(i, from, amount);
-
-        IERC20 collToken = branches[i].collToken;
-        uint256 allowance = collToken.allowance(from, spender);
-        vm.prank(from);
-        collToken.approve(spender, allowance - amount);
-    }
-
-    function _dealBold(address to, uint256 amount) internal {
-        boldToken.transfer(to, amount);
-        handlerBold -= amount;
-    }
-
-    function _sweepBold(address from, uint256 amount) internal {
-        vm.prank(from);
-        boldToken.transfer(address(this), amount);
-        handlerBold += amount;
-    }
-
-    function _addToLiquidationBatch(address owner) internal {
-        liqBatch.push(troveIdOf(owner));
-        liqBatchLabels.push(vm.getLabel(owner));
-    }
-
-    function _aggregateLiquidationBatch(uint256 i, LiquidationTotals memory t) internal {
-        LiquityContracts memory c = branches[i];
-        uint256 price = c.priceFeed.getPrice();
-
-        for (uint256 j = 0; j < liqBatch.length; ++j) {
-            uint256 troveId = liqBatch[j];
-
-            if (liqBatchHasSeen[troveId]) continue;
-            liqBatchHasSeen[troveId] = true;
-
-            LatestTroveData memory trove = c.troveManager.getLatestTroveData(troveId);
-            if (trove.entireDebt == 0 || trove.entireColl * price / trove.entireDebt >= _MCR(i)) continue;
-
-            liqBatchLiquidatable.push(liqBatch[j]);
-            liqBatchLiquidatableLabels.push(liqBatchLabels[j]);
-
-            uint256 collRemaining = trove.entireColl;
-
-            // Apply pending BOLD debt redist
-            t.activeDebtDelta += int256(trove.redistBoldDebtGain);
-            t.defaultDebtDelta -= int256(trove.redistBoldDebtGain);
-
-            // Apply pending coll redist
-            t.activeCollDelta += int256(trove.redistCollGain);
-            t.defaultCollDelta -= int256(trove.redistCollGain);
-
-            // Coll gas comp
-            uint256 collGasComp = Math.min(trove.entireColl / COLL_GAS_COMPENSATION_DIVISOR, COLL_GAS_COMPENSATION_CAP);
-            t.activeCollDelta -= int256(collGasComp);
-            t.collGasComp += collGasComp;
-            collRemaining -= collGasComp;
-
-            // Offset debt by SP
-            uint256 debtOffset = Math.min(trove.entireDebt, spBoldDeposits[i] - t.spBoldDepositsDecrease);
-            t.activeDebtDelta -= int256(debtOffset);
-            t.spBoldDepositsDecrease += debtOffset;
-
-            // Send coll to SP
-            uint256 collOffset = Math.min(
-                collRemaining * debtOffset / trove.entireDebt,
-                debtOffset * (_100pct + c.troveManager.LIQUIDATION_PENALTY_SP()) / price
-            );
-            t.activeCollDelta -= int256(collOffset);
-            t.spCollIncrease += collOffset;
-            collRemaining -= collOffset;
-
-            // Redistribute debt
-            uint256 debtRedist = trove.entireDebt - debtOffset;
-            t.activeDebtDelta -= int256(debtRedist);
-            t.defaultDebtDelta += int256(debtRedist);
-
-            // Redistribute coll
-            uint256 collRedist = Math.min(
-                collRemaining, debtRedist * (_100pct + c.troveManager.LIQUIDATION_PENALTY_REDISTRIBUTION()) / price
-            );
-            t.activeCollDelta -= int256(collRedist);
-            t.defaultCollDelta += int256(collRedist);
-            collRemaining -= collRedist;
-
-            // Surplus
-            t.activeCollDelta -= int256(collRemaining);
-            t.collSurplus += collRemaining;
-
-            t.interestAccrualDelta -= int256(trove.weightedRecordedDebt);
-        }
-    }
-
-    function _resetLiquidationBatch() internal {
-        for (uint256 i = 0; i < liqBatch.length; ++i) {
-            delete liqBatchHasSeen[liqBatch[i]];
-        }
-
-        delete liqBatch;
-        delete liqBatchLabels;
-        delete liqBatchLiquidatable;
-        delete liqBatchLiquidatableLabels;
-    }
-
-    function _encodeTroveAdjustment(
-        AdjustedTroveProperties prop,
-        uint256 troveId,
-        uint256 collChange,
-        bool isCollIncrease,
-        uint256 debtChange,
-        bool isDebtIncrease,
-        uint256 maxUpfrontFee
-    ) internal pure returns (bytes memory) {
-        if (prop == AdjustedTroveProperties.onlyColl) {
-            if (isCollIncrease) {
-                return abi.encodeCall(IBorrowerOperations.addColl, (troveId, collChange));
-            } else {
-                return abi.encodeCall(IBorrowerOperations.withdrawColl, (troveId, collChange));
-            }
-        }
-
-        if (prop == AdjustedTroveProperties.onlyDebt) {
-            if (isDebtIncrease) {
-                return abi.encodeCall(IBorrowerOperations.withdrawBold, (troveId, debtChange, maxUpfrontFee));
-            } else {
-                return abi.encodeCall(IBorrowerOperations.repayBold, (troveId, debtChange));
-            }
-        }
-
-        if (prop == AdjustedTroveProperties.both) {
-            return abi.encodeCall(
-                IBorrowerOperations.adjustTrove,
-                (troveId, collChange, isCollIncrease, debtChange, isDebtIncrease, maxUpfrontFee)
-            );
-        }
-
-        revert("Invalid prop");
->>>>>>> ccae5caf
     }
 
     /////////////////////////////////////////
