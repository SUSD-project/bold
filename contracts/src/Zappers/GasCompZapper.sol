--- conflicted
+++ resolved
@@ -174,15 +174,10 @@
         uint256 _lowerHint,
         uint256 _maxUpfrontFee
     ) external {
-<<<<<<< HEAD
         InitialBalances memory initialBalances;
         address receiver =
             _adjustTrovePre(_troveId, _collChange, _isCollIncrease, _boldChange, _isDebtIncrease, initialBalances);
-        borrowerOperations.adjustUnredeemableTrove(
-=======
-        address receiver = _adjustTrovePre(_troveId, _collChange, _isCollIncrease, _boldChange, _isDebtIncrease);
         borrowerOperations.adjustZombieTrove(
->>>>>>> 8d158ab5
             _troveId, _collChange, _isCollIncrease, _boldChange, _isDebtIncrease, _upperHint, _lowerHint, _maxUpfrontFee
         );
         _adjustTrovePost(_collChange, _isCollIncrease, _boldChange, _isDebtIncrease, receiver, initialBalances);
