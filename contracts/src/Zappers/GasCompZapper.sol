// SPDX-License-Identifier: MIT

pragma solidity ^0.8.18;

import "openzeppelin-contracts/contracts/token/ERC20/utils/SafeERC20.sol";

import "../Interfaces/IAddressesRegistry.sol";
import "../Interfaces/IBorrowerOperations.sol";
import "../Interfaces/IWETH.sol";
import "./LeftoversSweep.sol";
import "./BaseZapper.sol";
import "../Dependencies/Constants.sol";
import "./Interfaces/IFlashLoanProvider.sol";
import "./Interfaces/IFlashLoanReceiver.sol";
import "./Interfaces/IExchange.sol";
import "./Interfaces/IZapper.sol";

// import "forge-std/console2.sol";

<<<<<<< HEAD
contract GasCompZapper is LeftoversSweep, BaseZapper {
=======
contract GasCompZapper is AddRemoveManagers, LeftoversSweep, IFlashLoanReceiver, IZapper {
>>>>>>> a4cbbcfe
    using SafeERC20 for IERC20;

    IERC20 public immutable collToken;
<<<<<<< HEAD

    constructor(IAddressesRegistry _addressesRegistry) BaseZapper(_addressesRegistry) {
=======
    IBoldToken public immutable boldToken;
    IFlashLoanProvider public immutable flashLoanProvider;
    IExchange public immutable exchange;

    constructor(IAddressesRegistry _addressesRegistry, IFlashLoanProvider _flashLoanProvider, IExchange _exchange)
        AddRemoveManagers(_addressesRegistry)
    {
        borrowerOperations = _addressesRegistry.borrowerOperations();
        troveManager = _addressesRegistry.troveManager();
>>>>>>> a4cbbcfe
        collToken = _addressesRegistry.collToken();
        require(address(WETH) != address(collToken), "GCZ: Wrong coll branch");

        flashLoanProvider = _flashLoanProvider;
        exchange = _exchange;

        // Approve Coll to exchange module (for closeTroveFromCollateral)
        collToken.approve(address(_exchange), type(uint256).max);
    }

    struct OpenTroveVars {
        uint256 troveId;
        IBorrowerOperations borrowerOperations;
        IWETH WETH;
        IERC20 collToken;
    }

    function openTroveWithRawETH(OpenTroveParams calldata _params) external payable returns (uint256) {
        require(msg.value == ETH_GAS_COMPENSATION, "GCZ: Wrong ETH");
        require(
            _params.batchManager == address(0) || _params.annualInterestRate == 0,
            "GCZ: Cannot choose interest if joining a batch"
        );

        OpenTroveVars memory vars;
        vars.borrowerOperations = borrowerOperations;
        vars.WETH = WETH;
        vars.collToken = collToken;

        // Convert ETH to WETH
        vars.WETH.deposit{value: msg.value}();

        // Approve WETH to BorrowerOperations
        vars.WETH.approve(address(vars.borrowerOperations), msg.value);

        // Pull and approve coll
        vars.collToken.safeTransferFrom(msg.sender, address(this), _params.collAmount);
        vars.collToken.approve(address(vars.borrowerOperations), _params.collAmount);

        if (_params.batchManager == address(0)) {
            vars.troveId = vars.borrowerOperations.openTrove(
                _params.owner,
                _params.ownerIndex,
                _params.collAmount,
                _params.boldAmount,
                _params.upperHint,
                _params.lowerHint,
                _params.annualInterestRate,
                _params.maxUpfrontFee,
                // Add this contract as add/receive manager to be able to fully adjust trove,
                // while keeping the same management functionality
                address(this), // add manager
                address(this), // remove manager
                address(this) // receiver for remove manager
            );
        } else {
            IBorrowerOperations.OpenTroveAndJoinInterestBatchManagerParams memory
                openTroveAndJoinInterestBatchManagerParams = IBorrowerOperations
                    .OpenTroveAndJoinInterestBatchManagerParams({
                    owner: _params.owner,
                    ownerIndex: _params.ownerIndex,
                    collAmount: _params.collAmount,
                    boldAmount: _params.boldAmount,
                    upperHint: _params.upperHint,
                    lowerHint: _params.lowerHint,
                    interestBatchManager: _params.batchManager,
                    maxUpfrontFee: _params.maxUpfrontFee,
                    // Add this contract as add/receive manager to be able to fully adjust trove,
                    // while keeping the same management functionality
                    addManager: address(this), // add manager
                    removeManager: address(this), // remove manager
                    receiver: address(this) // receiver for remove manager
                });
            vars.troveId =
                vars.borrowerOperations.openTroveAndJoinInterestBatchManager(openTroveAndJoinInterestBatchManagerParams);
        }

        boldToken.transfer(msg.sender, _params.boldAmount);

        // Set add/remove managers
        _setAddManager(vars.troveId, _params.addManager);
        _setRemoveManagerAndReceiver(vars.troveId, _params.removeManager, _params.receiver);

        return vars.troveId;
    }

    function addColl(uint256 _troveId, uint256 _amount) external {
        address owner = troveNFT.ownerOf(_troveId);
        _requireSenderIsOwnerOrAddManager(_troveId, owner);

        IBorrowerOperations borrowerOperationsCached = borrowerOperations;

        // Pull and approve coll
        collToken.safeTransferFrom(msg.sender, address(this), _amount);
        collToken.approve(address(borrowerOperationsCached), _amount);

        borrowerOperationsCached.addColl(_troveId, _amount);
    }

    function withdrawColl(uint256 _troveId, uint256 _amount) external {
        address owner = troveNFT.ownerOf(_troveId);
        address receiver = _requireSenderIsOwnerOrRemoveManagerAndGetReceiver(_troveId, owner);

        borrowerOperations.withdrawColl(_troveId, _amount);

        // Send coll left
        collToken.safeTransfer(receiver, _amount);
    }

    function withdrawBold(uint256 _troveId, uint256 _boldAmount, uint256 _maxUpfrontFee) external {
        address owner = troveNFT.ownerOf(_troveId);
        address receiver = _requireSenderIsOwnerOrRemoveManagerAndGetReceiver(_troveId, owner);

        borrowerOperations.withdrawBold(_troveId, _boldAmount, _maxUpfrontFee);

        // Send Bold
        boldToken.transfer(receiver, _boldAmount);
    }

    function repayBold(uint256 _troveId, uint256 _boldAmount) external {
        address owner = troveNFT.ownerOf(_troveId);
        _requireSenderIsOwnerOrAddManager(_troveId, owner);

        // Set initial balances to make sure there are not lefovers
        InitialBalances memory initialBalances;
        _setInitialBalances(collToken, boldToken, initialBalances);

        // Pull Bold
        boldToken.transferFrom(msg.sender, address(this), _boldAmount);

        borrowerOperations.repayBold(_troveId, _boldAmount);

        // return leftovers to user
        _returnLeftovers(collToken, boldToken, initialBalances);
    }

    function adjustTrove(
        uint256 _troveId,
        uint256 _collChange,
        bool _isCollIncrease,
        uint256 _boldChange,
        bool _isDebtIncrease,
        uint256 _maxUpfrontFee
    ) external {
        InitialBalances memory initialBalances;
        address receiver =
            _adjustTrovePre(_troveId, _collChange, _isCollIncrease, _boldChange, _isDebtIncrease, initialBalances);
        borrowerOperations.adjustTrove(
            _troveId, _collChange, _isCollIncrease, _boldChange, _isDebtIncrease, _maxUpfrontFee
        );
        _adjustTrovePost(_collChange, _isCollIncrease, _boldChange, _isDebtIncrease, receiver, initialBalances);
    }

<<<<<<< HEAD
    function adjustUnredeemableTrove(
=======
    function adjustZombieTroveWithRawETH(
>>>>>>> a4cbbcfe
        uint256 _troveId,
        uint256 _collChange,
        bool _isCollIncrease,
        uint256 _boldChange,
        bool _isDebtIncrease,
        uint256 _upperHint,
        uint256 _lowerHint,
        uint256 _maxUpfrontFee
    ) external {
        InitialBalances memory initialBalances;
        address receiver =
            _adjustTrovePre(_troveId, _collChange, _isCollIncrease, _boldChange, _isDebtIncrease, initialBalances);
        borrowerOperations.adjustZombieTrove(
            _troveId, _collChange, _isCollIncrease, _boldChange, _isDebtIncrease, _upperHint, _lowerHint, _maxUpfrontFee
        );
        _adjustTrovePost(_collChange, _isCollIncrease, _boldChange, _isDebtIncrease, receiver, initialBalances);
    }

    function _adjustTrovePre(
        uint256 _troveId,
        uint256 _collChange,
        bool _isCollIncrease,
        uint256 _boldChange,
        bool _isDebtIncrease,
        InitialBalances memory _initialBalances
    ) internal returns (address) {
        address receiver = _checkAdjustTroveManagers(_troveId, _collChange, _isCollIncrease, _boldChange, _isDebtIncrease);

        // Set initial balances to make sure there are not lefovers
        _setInitialBalances(collToken, boldToken, _initialBalances);

        // Pull and approve coll
        if (_isCollIncrease) {
            collToken.safeTransferFrom(msg.sender, address(this), _collChange);
            collToken.approve(address(borrowerOperations), _collChange);
        }

        // TODO: version with Permit
        // Pull Bold
        if (!_isDebtIncrease) {
            boldToken.transferFrom(msg.sender, address(this), _boldChange);
        }

        return receiver;
    }

    function _adjustTrovePost(
        uint256 _collChange,
        bool _isCollIncrease,
        uint256 _boldChange,
        bool _isDebtIncrease,
        address _receiver,
        InitialBalances memory _initialBalances
    ) internal {
        // Send coll left
        if (!_isCollIncrease) {
            collToken.safeTransfer(_receiver, _collChange);
        }

        // Send Bold
        if (_isDebtIncrease) {
            boldToken.transfer(_receiver, _boldChange);
        }

        // return leftovers to user
        _returnLeftovers(collToken, boldToken, _initialBalances);
    }

    function closeTroveToRawETH(uint256 _troveId) external {
        address owner = troveNFT.ownerOf(_troveId);
        address payable receiver = payable(_requireSenderIsOwnerOrRemoveManagerAndGetReceiver(_troveId, owner));

        // pull Bold for repayment
        LatestTroveData memory trove = troveManager.getLatestTroveData(_troveId);
        boldToken.transferFrom(msg.sender, address(this), trove.entireDebt);

        borrowerOperations.closeTrove(_troveId);

        // Send coll left
        collToken.safeTransfer(receiver, trove.entireColl);

        // Send gas compensation
        WETH.withdraw(ETH_GAS_COMPENSATION);
        (bool success,) = receiver.call{value: ETH_GAS_COMPENSATION}("");
        require(success, "GCZ: Sending ETH failed");
    }

    function closeTroveFromCollateral(CloseTroveParams memory _params) external override {
        address owner = troveNFT.ownerOf(_params.troveId);
        address payable receiver = payable(_requireSenderIsOwnerOrRemoveManagerAndGetReceiver(_params.troveId, owner));
        _params.receiver = receiver;

        // Set initial balances to make sure there are not lefovers
        InitialBalances memory initialBalances;
        _setInitialBalancesAndReceiver(collToken, boldToken, initialBalances, receiver);

        // Flash loan coll
        flashLoanProvider.makeFlashLoan(
            collToken, _params.flashLoanAmount, IFlashLoanProvider.Operation.CloseTrove, abi.encode(_params)
        );

        // return leftovers to user
        _returnLeftovers(collToken, boldToken, initialBalances);
    }

    function receiveFlashLoanOnCloseTroveFromCollateral(
        CloseTroveParams calldata _params,
        uint256 _effectiveFlashLoanAmount
    ) external {
        require(msg.sender == address(flashLoanProvider), "GCZ: Caller not FlashLoan provider");

        LatestTroveData memory trove = troveManager.getLatestTroveData(_params.troveId);

        // Swap Coll from flash loan to Bold, so we can repay and close trove
        // We swap the flash loan minus the flash loan fee
        exchange.swapToBold(_effectiveFlashLoanAmount, trove.entireDebt);

        // We asked for a min of entireDebt in swapToBold call above, so we don’t check again here:
        //uint256 receivedBoldAmount = exchange.swapToBold(_effectiveFlashLoanAmount, trove.entireDebt);
        //require(receivedBoldAmount >= trove.entireDebt, "GCZ: Not enough BOLD obtained to repay");

        borrowerOperations.closeTrove(_params.troveId);

        // Send coll back to return flash loan
        collToken.safeTransfer(address(flashLoanProvider), _params.flashLoanAmount);

        // Send coll left
        collToken.safeTransfer(_params.receiver, trove.entireColl - _params.flashLoanAmount);

        // Send gas compensation
        WETH.withdraw(ETH_GAS_COMPENSATION);
        (bool success,) = _params.receiver.call{value: ETH_GAS_COMPENSATION}("");
        require(success, "GCZ: Sending ETH failed");
    }

    receive() external payable {}

    // Unimplemented flash loan receive functions for leverage
    function receiveFlashLoanOnOpenLeveragedTrove(
        ILeverageZapper.OpenLeveragedTroveParams calldata _params,
        uint256 _effectiveFlashLoanAmount
    ) external virtual override {}
    function receiveFlashLoanOnLeverUpTrove(
        ILeverageZapper.LeverUpTroveParams calldata _params,
        uint256 _effectiveFlashLoanAmount
    ) external virtual override {}
    function receiveFlashLoanOnLeverDownTrove(
        ILeverageZapper.LeverDownTroveParams calldata _params,
        uint256 _effectiveFlashLoanAmount
    ) external virtual override {}
}<|MERGE_RESOLUTION|>--- conflicted
+++ resolved
@@ -17,28 +17,17 @@
 
 // import "forge-std/console2.sol";
 
-<<<<<<< HEAD
-contract GasCompZapper is LeftoversSweep, BaseZapper {
-=======
-contract GasCompZapper is AddRemoveManagers, LeftoversSweep, IFlashLoanReceiver, IZapper {
->>>>>>> a4cbbcfe
+contract GasCompZapper is LeftoversSweep, BaseZapper, IFlashLoanReceiver, IZapper {
     using SafeERC20 for IERC20;
 
     IERC20 public immutable collToken;
-<<<<<<< HEAD
-
-    constructor(IAddressesRegistry _addressesRegistry) BaseZapper(_addressesRegistry) {
-=======
     IBoldToken public immutable boldToken;
     IFlashLoanProvider public immutable flashLoanProvider;
     IExchange public immutable exchange;
 
     constructor(IAddressesRegistry _addressesRegistry, IFlashLoanProvider _flashLoanProvider, IExchange _exchange)
-        AddRemoveManagers(_addressesRegistry)
+        BaseZapper(_addressesRegistry)
     {
-        borrowerOperations = _addressesRegistry.borrowerOperations();
-        troveManager = _addressesRegistry.troveManager();
->>>>>>> a4cbbcfe
         collToken = _addressesRegistry.collToken();
         require(address(WETH) != address(collToken), "GCZ: Wrong coll branch");
 
@@ -192,11 +181,7 @@
         _adjustTrovePost(_collChange, _isCollIncrease, _boldChange, _isDebtIncrease, receiver, initialBalances);
     }
 
-<<<<<<< HEAD
     function adjustUnredeemableTrove(
-=======
-    function adjustZombieTroveWithRawETH(
->>>>>>> a4cbbcfe
         uint256 _troveId,
         uint256 _collChange,
         bool _isCollIncrease,
