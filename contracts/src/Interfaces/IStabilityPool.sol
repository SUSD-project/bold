--- conflicted
+++ resolved
@@ -76,12 +76,8 @@
      */
     function offset(uint256 _debt, uint256 _coll) external;
 
-<<<<<<< HEAD
+    function deposits(address _depositor) external view returns (uint256 initialValue);
     function stashedColl(address _depositor) external view returns (uint256);
-=======
-    function deposits(address _depositor) external view returns (uint256 initialValue);
-    function stashedETH(address _depositor) external view returns (uint256);
->>>>>>> e4164213
 
     /*
      * Returns the total amount of Coll held by the pool, accounted in an internal variable instead of `balance`,
