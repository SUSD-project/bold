{
  "name": "bold-contracts",
  "version": "1.0.0",
  "description": "Bold decentralized stablecoin",
  "main": "index.js",
  "directories": {
    "lib": "lib"
  },
  "scripts": {
<<<<<<< HEAD
    "test": "hardhat test",
    "format": "forge fmt && dprint fmt",
=======
    "test": "hardhat test --parallel",
>>>>>>> da4f3b22
    "coverage": "hardhat coverage"
  },
  "repository": "github:liquity/bold",
  "author": "Liquity AG",
  "license": "GPL-3.0",
  "bugs": "https://github.com/liquity/bold/issues",
  "homepage": "https://github.com/liquity/bold#readme",
  "devDependencies": {
    "@nomicfoundation/hardhat-chai-matchers": "^1.0.0",
    "@nomicfoundation/hardhat-foundry": "^1.0.1",
    "@nomicfoundation/hardhat-network-helpers": "^1.0.0",
    "@nomicfoundation/hardhat-toolbox": "^2.0.2",
    "@nomiclabs/hardhat-ethers": "^2.0.0",
    "@nomiclabs/hardhat-etherscan": "^3.0.0",
    "@nomiclabs/hardhat-truffle5": "^2.0.7",
    "@nomiclabs/hardhat-web3": "^2.0.0",
    "@openzeppelin/contracts": "^4.9.3",
    "@openzeppelin/test-helpers": "^0.5.16",
    "@typechain/ethers-v5": "^10.1.0",
    "@typechain/hardhat": "^6.1.2",
    "@types/chai": "^4.2.0",
    "@types/mocha": ">=9.1.0",
    "chai": "^4.2.0",
    "decimal.js": "^10.4.3",
    "hardhat": "^2.14.0",
    "hardhat-gas-reporter": "^1.0.8",
    "solidity-coverage": "^0.8.8",
    "ts-node": ">=8.0.0",
    "tsx": "^4.7.1",
    "typechain": "^8.1.0",
    "typescript": ">=4.5.0",
    "zod": "^3.22.4",
    "zx": "^7.2.3"
  }
}<|MERGE_RESOLUTION|>--- conflicted
+++ resolved
@@ -7,12 +7,8 @@
     "lib": "lib"
   },
   "scripts": {
-<<<<<<< HEAD
-    "test": "hardhat test",
     "format": "forge fmt && dprint fmt",
-=======
     "test": "hardhat test --parallel",
->>>>>>> da4f3b22
     "coverage": "hardhat coverage"
   },
   "repository": "github:liquity/bold",
