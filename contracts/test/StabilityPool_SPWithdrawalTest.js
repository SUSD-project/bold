--- conflicted
+++ resolved
@@ -1251,13 +1251,8 @@
       // Defaulter 2 liquidated. 10000 Bold offset
       await troveManager.liquidate(defaulter_2_TroveId, { from: owner });
 
-<<<<<<< HEAD
-      // await th.openTroveWrapper(contracts, th._100pct, dec(1, 18), account, account, { from: erin, value: dec(2, 'ether') })
+      // await th.openTroveWrapper(contracts, dec(1, 18), account, account, { from: erin, value: dec(2, 'ether') })
       // await th.provideToSPAndClaim(contracts, dec(1, 18), { from: erin })
-=======
-      // await th.openTroveWrapper(contracts, dec(1, 18), account, account, { from: erin, value: dec(2, 'ether') })
-      // await stabilityPool.provideToSP(dec(1, 18), { from: erin })
->>>>>>> 9deb05a5
 
       const txA = await th.withdrawFromSPAndClaim(contracts, dec(10000, 18), { from: alice });
       const txB = await th.withdrawFromSPAndClaim(contracts, dec(10000, 18), { from: bob });
